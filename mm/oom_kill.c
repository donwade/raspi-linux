// SPDX-License-Identifier: GPL-2.0-only
/*
 *  linux/mm/oom_kill.c
 * 
 *  Copyright (C)  1998,2000  Rik van Riel
 *	Thanks go out to Claus Fischer for some serious inspiration and
 *	for goading me into coding this file...
 *  Copyright (C)  2010  Google, Inc.
 *	Rewritten by David Rientjes
 *
 *  The routines in this file are used to kill a process when
 *  we're seriously out of memory. This gets called from __alloc_pages()
 *  in mm/page_alloc.c when we really run out of memory.
 *
 *  Since we won't call these routines often (on a well-configured
 *  machine) this file will double as a 'coding guide' and a signpost
 *  for newbie kernel hackers. It features several pointers to major
 *  kernel subsystems and hints as to where to find out what things do.
 */

#include <linux/oom.h>
#include <linux/mm.h>
#include <linux/err.h>
#include <linux/gfp.h>
#include <linux/sched.h>
#include <linux/sched/mm.h>
#include <linux/sched/coredump.h>
#include <linux/sched/task.h>
#include <linux/sched/debug.h>
#include <linux/swap.h>
#include <linux/syscalls.h>
#include <linux/timex.h>
#include <linux/jiffies.h>
#include <linux/cpuset.h>
#include <linux/export.h>
#include <linux/notifier.h>
#include <linux/memcontrol.h>
#include <linux/mempolicy.h>
#include <linux/security.h>
#include <linux/ptrace.h>
#include <linux/freezer.h>
#include <linux/ftrace.h>
#include <linux/ratelimit.h>
#include <linux/kthread.h>
#include <linux/init.h>
#include <linux/mmu_notifier.h>

#include <asm/tlb.h>
#include "internal.h"
#include "slab.h"

#define CREATE_TRACE_POINTS
#include <trace/events/oom.h>

int sysctl_panic_on_oom;
int sysctl_oom_kill_allocating_task;
int sysctl_oom_dump_tasks = 1;

/*
 * Serializes oom killer invocations (out_of_memory()) from all contexts to
 * prevent from over eager oom killing (e.g. when the oom killer is invoked
 * from different domains).
 *
 * oom_killer_disable() relies on this lock to stabilize oom_killer_disabled
 * and mark_oom_victim
 */
DEFINE_MUTEX(oom_lock);
/* Serializes oom_score_adj and oom_score_adj_min updates */
DEFINE_MUTEX(oom_adj_mutex);

static inline bool is_memcg_oom(struct oom_control *oc)
{
	return oc->memcg != NULL;
}

#ifdef CONFIG_NUMA
/**
 * oom_cpuset_eligible() - check task eligibility for kill
 * @start: task struct of which task to consider
 * @oc: pointer to struct oom_control
 *
 * Task eligibility is determined by whether or not a candidate task, @tsk,
 * shares the same mempolicy nodes as current if it is bound by such a policy
 * and whether or not it has the same set of allowed cpuset nodes.
 *
 * This function is assuming oom-killer context and 'current' has triggered
 * the oom-killer.
 */
static bool oom_cpuset_eligible(struct task_struct *start,
				struct oom_control *oc)
{
	struct task_struct *tsk;
	bool ret = false;
	const nodemask_t *mask = oc->nodemask;

	if (is_memcg_oom(oc))
		return true;

	rcu_read_lock();
	for_each_thread(start, tsk) {
		if (mask) {
			/*
			 * If this is a mempolicy constrained oom, tsk's
			 * cpuset is irrelevant.  Only return true if its
			 * mempolicy intersects current, otherwise it may be
			 * needlessly killed.
			 */
			ret = mempolicy_in_oom_domain(tsk, mask);
		} else {
			/*
			 * This is not a mempolicy constrained oom, so only
			 * check the mems of tsk's cpuset.
			 */
			ret = cpuset_mems_allowed_intersects(current, tsk);
		}
		if (ret)
			break;
	}
	rcu_read_unlock();

	return ret;
}
#else
static bool oom_cpuset_eligible(struct task_struct *tsk, struct oom_control *oc)
{
	return true;
}
#endif /* CONFIG_NUMA */

/*
 * The process p may have detached its own ->mm while exiting or through
 * kthread_use_mm(), but one or more of its subthreads may still have a valid
 * pointer.  Return p, or any of its subthreads with a valid ->mm, with
 * task_lock() held.
 */
struct task_struct *find_lock_task_mm(struct task_struct *p)
{
	struct task_struct *t;

	rcu_read_lock();

	for_each_thread(p, t) {
		task_lock(t);
		if (likely(t->mm))
			goto found;
		task_unlock(t);
	}
	t = NULL;
found:
	rcu_read_unlock();

	return t;
}

/*
 * order == -1 means the oom kill is required by sysrq, otherwise only
 * for display purposes.
 */
static inline bool is_sysrq_oom(struct oom_control *oc)
{
	return oc->order == -1;
}

/* return true if the task is not adequate as candidate victim task. */
static bool oom_unkillable_task(struct task_struct *p)
{
	if (is_global_init(p))
		return true;
	if (p->flags & PF_KTHREAD)
		return true;
	return false;
}

/*
 * Check whether unreclaimable slab amount is greater than
 * all user memory(LRU pages).
 * dump_unreclaimable_slab() could help in the case that
 * oom due to too much unreclaimable slab used by kernel.
*/
static bool should_dump_unreclaim_slab(void)
{
	unsigned long nr_lru;

	nr_lru = global_node_page_state(NR_ACTIVE_ANON) +
		 global_node_page_state(NR_INACTIVE_ANON) +
		 global_node_page_state(NR_ACTIVE_FILE) +
		 global_node_page_state(NR_INACTIVE_FILE) +
		 global_node_page_state(NR_ISOLATED_ANON) +
		 global_node_page_state(NR_ISOLATED_FILE) +
		 global_node_page_state(NR_UNEVICTABLE);

	return (global_node_page_state_pages(NR_SLAB_UNRECLAIMABLE_B) > nr_lru);
}

/**
 * oom_badness - heuristic function to determine which candidate task to kill
 * @p: task struct of which task we should calculate
 * @totalpages: total present RAM allowed for page allocation
 *
 * The heuristic for determining which task to kill is made to be as simple and
 * predictable as possible.  The goal is to return the highest value for the
 * task consuming the most memory to avoid subsequent oom failures.
 */
long oom_badness(struct task_struct *p, unsigned long totalpages)
{
	long points;
	long adj;

	if (oom_unkillable_task(p))
		return LONG_MIN;

	p = find_lock_task_mm(p);
	if (!p)
		return LONG_MIN;

	/*
	 * Do not even consider tasks which are explicitly marked oom
	 * unkillable or have been already oom reaped or the are in
	 * the middle of vfork
	 */
	adj = (long)p->signal->oom_score_adj;
	if (adj == OOM_SCORE_ADJ_MIN ||
			test_bit(MMF_OOM_SKIP, &p->mm->flags) ||
			in_vfork(p)) {
		task_unlock(p);
		return LONG_MIN;
	}

	/*
	 * The baseline for the badness score is the proportion of RAM that each
	 * task's rss, pagetable and swap space use.
	 */
	points = get_mm_rss(p->mm) + get_mm_counter(p->mm, MM_SWAPENTS) +
		mm_pgtables_bytes(p->mm) / PAGE_SIZE;
	task_unlock(p);

	/* Normalize to oom_score_adj units */
	adj *= totalpages / 1000;
	points += adj;

	return points;
}

static const char * const oom_constraint_text[] = {
	[CONSTRAINT_NONE] = "CONSTRAINT_NONE",
	[CONSTRAINT_CPUSET] = "CONSTRAINT_CPUSET",
	[CONSTRAINT_MEMORY_POLICY] = "CONSTRAINT_MEMORY_POLICY",
	[CONSTRAINT_MEMCG] = "CONSTRAINT_MEMCG",
};

/*
 * Determine the type of allocation constraint.
 */
static enum oom_constraint constrained_alloc(struct oom_control *oc)
{
	struct zone *zone;
	struct zoneref *z;
	enum zone_type highest_zoneidx = gfp_zone(oc->gfp_mask);
	bool cpuset_limited = false;
	int nid;

	if (is_memcg_oom(oc)) {
		oc->totalpages = mem_cgroup_get_max(oc->memcg) ?: 1;
		return CONSTRAINT_MEMCG;
	}

	/* Default to all available memory */
	oc->totalpages = totalram_pages() + total_swap_pages;

	if (!IS_ENABLED(CONFIG_NUMA))
		return CONSTRAINT_NONE;

	if (!oc->zonelist)
		return CONSTRAINT_NONE;
	/*
	 * Reach here only when __GFP_NOFAIL is used. So, we should avoid
	 * to kill current.We have to random task kill in this case.
	 * Hopefully, CONSTRAINT_THISNODE...but no way to handle it, now.
	 */
	if (oc->gfp_mask & __GFP_THISNODE)
		return CONSTRAINT_NONE;

	/*
	 * This is not a __GFP_THISNODE allocation, so a truncated nodemask in
	 * the page allocator means a mempolicy is in effect.  Cpuset policy
	 * is enforced in get_page_from_freelist().
	 */
	if (oc->nodemask &&
	    !nodes_subset(node_states[N_MEMORY], *oc->nodemask)) {
		oc->totalpages = total_swap_pages;
		for_each_node_mask(nid, *oc->nodemask)
			oc->totalpages += node_present_pages(nid);
		return CONSTRAINT_MEMORY_POLICY;
	}

	/* Check this allocation failure is caused by cpuset's wall function */
	for_each_zone_zonelist_nodemask(zone, z, oc->zonelist,
			highest_zoneidx, oc->nodemask)
		if (!cpuset_zone_allowed(zone, oc->gfp_mask))
			cpuset_limited = true;

	if (cpuset_limited) {
		oc->totalpages = total_swap_pages;
		for_each_node_mask(nid, cpuset_current_mems_allowed)
			oc->totalpages += node_present_pages(nid);
		return CONSTRAINT_CPUSET;
	}
	return CONSTRAINT_NONE;
}

static int oom_evaluate_task(struct task_struct *task, void *arg)
{
	struct oom_control *oc = arg;
	long points;

	if (oom_unkillable_task(task))
		goto next;

	/* p may not have freeable memory in nodemask */
	if (!is_memcg_oom(oc) && !oom_cpuset_eligible(task, oc))
		goto next;

	/*
	 * This task already has access to memory reserves and is being killed.
	 * Don't allow any other task to have access to the reserves unless
	 * the task has MMF_OOM_SKIP because chances that it would release
	 * any memory is quite low.
	 */
	if (!is_sysrq_oom(oc) && tsk_is_oom_victim(task)) {
		if (test_bit(MMF_OOM_SKIP, &task->signal->oom_mm->flags))
			goto next;
		goto abort;
	}

	/*
	 * If task is allocating a lot of memory and has been marked to be
	 * killed first if it triggers an oom, then select it.
	 */
	if (oom_task_origin(task)) {
		points = LONG_MAX;
		goto select;
	}

	points = oom_badness(task, oc->totalpages);
	if (points == LONG_MIN || points < oc->chosen_points)
		goto next;

select:
	if (oc->chosen)
		put_task_struct(oc->chosen);
	get_task_struct(task);
	oc->chosen = task;
	oc->chosen_points = points;
next:
	return 0;
abort:
	if (oc->chosen)
		put_task_struct(oc->chosen);
	oc->chosen = (void *)-1UL;
	return 1;
}

/*
 * Simple selection loop. We choose the process with the highest number of
 * 'points'. In case scan was aborted, oc->chosen is set to -1.
 */
static void select_bad_process(struct oom_control *oc)
{
	oc->chosen_points = LONG_MIN;

	if (is_memcg_oom(oc))
		mem_cgroup_scan_tasks(oc->memcg, oom_evaluate_task, oc);
	else {
		struct task_struct *p;

		rcu_read_lock();
		for_each_process(p)
			if (oom_evaluate_task(p, oc))
				break;
		rcu_read_unlock();
	}
}

static int dump_task(struct task_struct *p, void *arg)
{
	struct oom_control *oc = arg;
	struct task_struct *task;

	if (oom_unkillable_task(p))
		return 0;

	/* p may not have freeable memory in nodemask */
	if (!is_memcg_oom(oc) && !oom_cpuset_eligible(p, oc))
		return 0;

	task = find_lock_task_mm(p);
	if (!task) {
		/*
		 * All of p's threads have already detached their mm's. There's
		 * no need to report them; they can't be oom killed anyway.
		 */
		return 0;
	}

	pr_info("[%7d] %5d %5d %8lu %8lu %8ld %8lu         %5hd %s\n",
		task->pid, from_kuid(&init_user_ns, task_uid(task)),
		task->tgid, task->mm->total_vm, get_mm_rss(task->mm),
		mm_pgtables_bytes(task->mm),
		get_mm_counter(task->mm, MM_SWAPENTS),
		task->signal->oom_score_adj, task->comm);
	task_unlock(task);

	return 0;
}

/**
 * dump_tasks - dump current memory state of all system tasks
 * @oc: pointer to struct oom_control
 *
 * Dumps the current memory state of all eligible tasks.  Tasks not in the same
 * memcg, not in the same cpuset, or bound to a disjoint set of mempolicy nodes
 * are not shown.
 * State information includes task's pid, uid, tgid, vm size, rss,
 * pgtables_bytes, swapents, oom_score_adj value, and name.
 */
static void dump_tasks(struct oom_control *oc)
{
	pr_info("Tasks state (memory values in pages):\n");
	pr_info("[  pid  ]   uid  tgid total_vm      rss pgtables_bytes swapents oom_score_adj name\n");

	if (is_memcg_oom(oc))
		mem_cgroup_scan_tasks(oc->memcg, dump_task, oc);
	else {
		struct task_struct *p;

		rcu_read_lock();
		for_each_process(p)
			dump_task(p, oc);
		rcu_read_unlock();
	}
}

static void dump_oom_summary(struct oom_control *oc, struct task_struct *victim)
{
	/* one line summary of the oom killer context. */
	pr_info("oom-kill:constraint=%s,nodemask=%*pbl",
			oom_constraint_text[oc->constraint],
			nodemask_pr_args(oc->nodemask));
	cpuset_print_current_mems_allowed();
	mem_cgroup_print_oom_context(oc->memcg, victim);
	pr_cont(",task=%s,pid=%d,uid=%d\n", victim->comm, victim->pid,
		from_kuid(&init_user_ns, task_uid(victim)));
}

static void dump_header(struct oom_control *oc, struct task_struct *p)
{
	pr_warn("%s invoked oom-killer: gfp_mask=%#x(%pGg), order=%d, oom_score_adj=%hd\n",
		current->comm, oc->gfp_mask, &oc->gfp_mask, oc->order,
			current->signal->oom_score_adj);
	if (!IS_ENABLED(CONFIG_COMPACTION) && oc->order)
		pr_warn("COMPACTION is disabled!!!\n");

	dump_stack();
	if (is_memcg_oom(oc))
		mem_cgroup_print_oom_meminfo(oc->memcg);
	else {
		show_mem(SHOW_MEM_FILTER_NODES, oc->nodemask);
		if (should_dump_unreclaim_slab())
			dump_unreclaimable_slab();
	}
	if (sysctl_oom_dump_tasks)
		dump_tasks(oc);
	if (p)
		dump_oom_summary(oc, p);
}

/*
 * Number of OOM victims in flight
 */
static atomic_t oom_victims = ATOMIC_INIT(0);
static DECLARE_WAIT_QUEUE_HEAD(oom_victims_wait);

static bool oom_killer_disabled __read_mostly;

#define K(x) ((x) << (PAGE_SHIFT-10))

/*
 * task->mm can be NULL if the task is the exited group leader.  So to
 * determine whether the task is using a particular mm, we examine all the
 * task's threads: if one of those is using this mm then this task was also
 * using it.
 */
bool process_shares_mm(struct task_struct *p, struct mm_struct *mm)
{
	struct task_struct *t;

	for_each_thread(p, t) {
		struct mm_struct *t_mm = READ_ONCE(t->mm);
		if (t_mm)
			return t_mm == mm;
	}
	return false;
}

#ifdef CONFIG_MMU
/*
 * OOM Reaper kernel thread which tries to reap the memory used by the OOM
 * victim (if that is possible) to help the OOM killer to move on.
 */
static struct task_struct *oom_reaper_th;
static DECLARE_WAIT_QUEUE_HEAD(oom_reaper_wait);
static struct task_struct *oom_reaper_list;
static DEFINE_SPINLOCK(oom_reaper_lock);

bool __oom_reap_task_mm(struct mm_struct *mm)
{
	struct vm_area_struct *vma;
	bool ret = true;

	/*
	 * Tell all users of get_user/copy_from_user etc... that the content
	 * is no longer stable. No barriers really needed because unmapping
	 * should imply barriers already and the reader would hit a page fault
	 * if it stumbled over a reaped memory.
	 */
	set_bit(MMF_UNSTABLE, &mm->flags);

	for (vma = mm->mmap ; vma; vma = vma->vm_next) {
		if (!can_madv_lru_vma(vma))
			continue;

		/*
		 * Only anonymous pages have a good chance to be dropped
		 * without additional steps which we cannot afford as we
		 * are OOM already.
		 *
		 * We do not even care about fs backed pages because all
		 * which are reclaimable have already been reclaimed and
		 * we do not want to block exit_mmap by keeping mm ref
		 * count elevated without a good reason.
		 */
		if (vma_is_anonymous(vma) || !(vma->vm_flags & VM_SHARED)) {
			struct mmu_notifier_range range;
			struct mmu_gather tlb;

			mmu_notifier_range_init(&range, MMU_NOTIFY_UNMAP, 0,
						vma, mm, vma->vm_start,
						vma->vm_end);
			tlb_gather_mmu(&tlb, mm);
			if (mmu_notifier_invalidate_range_start_nonblock(&range)) {
				tlb_finish_mmu(&tlb);
				ret = false;
				continue;
			}
			unmap_page_range(&tlb, vma, range.start, range.end, NULL);
			mmu_notifier_invalidate_range_end(&range);
			tlb_finish_mmu(&tlb);
		}
	}

	return ret;
}

/*
 * Reaps the address space of the give task.
 *
 * Returns true on success and false if none or part of the address space
 * has been reclaimed and the caller should retry later.
 */
static bool oom_reap_task_mm(struct task_struct *tsk, struct mm_struct *mm)
{
	bool ret = true;

	if (!mmap_read_trylock(mm)) {
		trace_skip_task_reaping(tsk->pid);
		return false;
	}

	/*
	 * MMF_OOM_SKIP is set by exit_mmap when the OOM reaper can't
	 * work on the mm anymore. The check for MMF_OOM_SKIP must run
	 * under mmap_lock for reading because it serializes against the
	 * mmap_write_lock();mmap_write_unlock() cycle in exit_mmap().
	 */
	if (test_bit(MMF_OOM_SKIP, &mm->flags)) {
		trace_skip_task_reaping(tsk->pid);
		goto out_unlock;
	}

	trace_start_task_reaping(tsk->pid);

	/* failed to reap part of the address space. Try again later */
	ret = __oom_reap_task_mm(mm);
	if (!ret)
		goto out_finish;

	pr_info("oom_reaper: reaped process %d (%s), now anon-rss:%lukB, file-rss:%lukB, shmem-rss:%lukB\n",
			task_pid_nr(tsk), tsk->comm,
			K(get_mm_counter(mm, MM_ANONPAGES)),
			K(get_mm_counter(mm, MM_FILEPAGES)),
			K(get_mm_counter(mm, MM_SHMEMPAGES)));
out_finish:
	trace_finish_task_reaping(tsk->pid);
out_unlock:
	mmap_read_unlock(mm);

	return ret;
}

#define MAX_OOM_REAP_RETRIES 10
static void oom_reap_task(struct task_struct *tsk)
{
	int attempts = 0;
	struct mm_struct *mm = tsk->signal->oom_mm;

	/* Retry the mmap_read_trylock(mm) a few times */
	while (attempts++ < MAX_OOM_REAP_RETRIES && !oom_reap_task_mm(tsk, mm))
		schedule_timeout_idle(HZ/10);

	if (attempts <= MAX_OOM_REAP_RETRIES ||
	    test_bit(MMF_OOM_SKIP, &mm->flags))
		goto done;

	pr_info("oom_reaper: unable to reap pid:%d (%s)\n",
		task_pid_nr(tsk), tsk->comm);
	sched_show_task(tsk);
	debug_show_all_locks();

done:
	tsk->oom_reaper_list = NULL;

	/*
	 * Hide this mm from OOM killer because it has been either reaped or
	 * somebody can't call mmap_write_unlock(mm).
	 */
	set_bit(MMF_OOM_SKIP, &mm->flags);

	/* Drop a reference taken by wake_oom_reaper */
	put_task_struct(tsk);
}

static int oom_reaper(void *unused)
{
	set_freezable();

	while (true) {
		struct task_struct *tsk = NULL;

		wait_event_freezable(oom_reaper_wait, oom_reaper_list != NULL);
		spin_lock(&oom_reaper_lock);
		if (oom_reaper_list != NULL) {
			tsk = oom_reaper_list;
			oom_reaper_list = tsk->oom_reaper_list;
		}
		spin_unlock(&oom_reaper_lock);

		if (tsk)
			oom_reap_task(tsk);
	}

	return 0;
}

static void wake_oom_reaper(struct task_struct *tsk)
{
	/* mm is already queued? */
	if (test_and_set_bit(MMF_OOM_REAP_QUEUED, &tsk->signal->oom_mm->flags))
		return;

	get_task_struct(tsk);

	spin_lock(&oom_reaper_lock);
	tsk->oom_reaper_list = oom_reaper_list;
	oom_reaper_list = tsk;
	spin_unlock(&oom_reaper_lock);
	trace_wake_reaper(tsk->pid);
	wake_up(&oom_reaper_wait);
}

static int __init oom_init(void)
{
	oom_reaper_th = kthread_run(oom_reaper, NULL, "oom_reaper");
	return 0;
}
subsys_initcall(oom_init)
#else
static inline void wake_oom_reaper(struct task_struct *tsk)
{
}
#endif /* CONFIG_MMU */

/**
 * mark_oom_victim - mark the given task as OOM victim
 * @tsk: task to mark
 *
 * Has to be called with oom_lock held and never after
 * oom has been disabled already.
 *
 * tsk->mm has to be non NULL and caller has to guarantee it is stable (either
 * under task_lock or operate on the current).
 */
static void mark_oom_victim(struct task_struct *tsk)
{
	struct mm_struct *mm = tsk->mm;

	WARN_ON(oom_killer_disabled);
	/* OOM killer might race with memcg OOM */
	if (test_and_set_tsk_thread_flag(tsk, TIF_MEMDIE))
		return;

	/* oom_mm is bound to the signal struct life time. */
	if (!cmpxchg(&tsk->signal->oom_mm, NULL, mm)) {
		mmgrab(tsk->signal->oom_mm);
		set_bit(MMF_OOM_VICTIM, &mm->flags);
	}

	/*
	 * Make sure that the task is woken up from uninterruptible sleep
	 * if it is frozen because OOM killer wouldn't be able to free
	 * any memory and livelock. freezing_slow_path will tell the freezer
	 * that TIF_MEMDIE tasks should be ignored.
	 */
	__thaw_task(tsk);
	atomic_inc(&oom_victims);
	trace_mark_victim(tsk->pid);
}

/**
 * exit_oom_victim - note the exit of an OOM victim
 */
void exit_oom_victim(void)
{
	clear_thread_flag(TIF_MEMDIE);

	if (!atomic_dec_return(&oom_victims))
		wake_up_all(&oom_victims_wait);
}

/**
 * oom_killer_enable - enable OOM killer
 */
void oom_killer_enable(void)
{
	oom_killer_disabled = false;
	pr_info("OOM killer enabled.\n");
}

/**
 * oom_killer_disable - disable OOM killer
 * @timeout: maximum timeout to wait for oom victims in jiffies
 *
 * Forces all page allocations to fail rather than trigger OOM killer.
 * Will block and wait until all OOM victims are killed or the given
 * timeout expires.
 *
 * The function cannot be called when there are runnable user tasks because
 * the userspace would see unexpected allocation failures as a result. Any
 * new usage of this function should be consulted with MM people.
 *
 * Returns true if successful and false if the OOM killer cannot be
 * disabled.
 */
bool oom_killer_disable(signed long timeout)
{
	signed long ret;

	/*
	 * Make sure to not race with an ongoing OOM killer. Check that the
	 * current is not killed (possibly due to sharing the victim's memory).
	 */
	if (mutex_lock_killable(&oom_lock))
		return false;
	oom_killer_disabled = true;
	mutex_unlock(&oom_lock);

	ret = wait_event_interruptible_timeout(oom_victims_wait,
			!atomic_read(&oom_victims), timeout);
	if (ret <= 0) {
		oom_killer_enable();
		return false;
	}
	pr_info("OOM killer disabled.\n");

	return true;
}

static inline bool __task_will_free_mem(struct task_struct *task)
{
	struct signal_struct *sig = task->signal;

	/*
	 * A coredumping process may sleep for an extended period in
	 * coredump_task_exit(), so the oom killer cannot assume that
	 * the process will promptly exit and release memory.
	 */
	if (sig->flags & SIGNAL_GROUP_COREDUMP)
		return false;

	if (sig->flags & SIGNAL_GROUP_EXIT)
		return true;

	if (thread_group_empty(task) && (task->flags & PF_EXITING))
		return true;

	return false;
}

/*
 * Checks whether the given task is dying or exiting and likely to
 * release its address space. This means that all threads and processes
 * sharing the same mm have to be killed or exiting.
 * Caller has to make sure that task->mm is stable (hold task_lock or
 * it operates on the current).
 */
static bool task_will_free_mem(struct task_struct *task)
{
	struct mm_struct *mm = task->mm;
	struct task_struct *p;
	bool ret = true;

	/*
	 * Skip tasks without mm because it might have passed its exit_mm and
	 * exit_oom_victim. oom_reaper could have rescued that but do not rely
	 * on that for now. We can consider find_lock_task_mm in future.
	 */
	if (!mm)
		return false;

	if (!__task_will_free_mem(task))
		return false;

	/*
	 * This task has already been drained by the oom reaper so there are
	 * only small chances it will free some more
	 */
	if (test_bit(MMF_OOM_SKIP, &mm->flags))
		return false;

	if (atomic_read(&mm->mm_users) <= 1)
		return true;

	/*
	 * Make sure that all tasks which share the mm with the given tasks
	 * are dying as well to make sure that a) nobody pins its mm and
	 * b) the task is also reapable by the oom reaper.
	 */
	rcu_read_lock();
	for_each_process(p) {
		if (!process_shares_mm(p, mm))
			continue;
		if (same_thread_group(task, p))
			continue;
		ret = __task_will_free_mem(p);
		if (!ret)
			break;
	}
	rcu_read_unlock();

	return ret;
}

static void __oom_kill_process(struct task_struct *victim, const char *message)
{
	struct task_struct *p;
	struct mm_struct *mm;
	bool can_oom_reap = true;

	p = find_lock_task_mm(victim);
	if (!p) {
		pr_info("%s: OOM victim %d (%s) is already exiting. Skip killing the task\n",
			message, task_pid_nr(victim), victim->comm);
		put_task_struct(victim);
		return;
	} else if (victim != p) {
		get_task_struct(p);
		put_task_struct(victim);
		victim = p;
	}

	/* Get a reference to safely compare mm after task_unlock(victim) */
	mm = victim->mm;
	mmgrab(mm);

	/* Raise event before sending signal: task reaper must see this */
	count_vm_event(OOM_KILL);
	memcg_memory_event_mm(mm, MEMCG_OOM_KILL);

	/*
	 * We should send SIGKILL before granting access to memory reserves
	 * in order to prevent the OOM victim from depleting the memory
	 * reserves from the user space under its control.
	 */
	do_send_sig_info(SIGKILL, SEND_SIG_PRIV, victim, PIDTYPE_TGID);
	mark_oom_victim(victim);
	pr_err("%s: Killed process %d (%s) total-vm:%lukB, anon-rss:%lukB, file-rss:%lukB, shmem-rss:%lukB, UID:%u pgtables:%lukB oom_score_adj:%hd\n",
		message, task_pid_nr(victim), victim->comm, K(mm->total_vm),
		K(get_mm_counter(mm, MM_ANONPAGES)),
		K(get_mm_counter(mm, MM_FILEPAGES)),
		K(get_mm_counter(mm, MM_SHMEMPAGES)),
		from_kuid(&init_user_ns, task_uid(victim)),
		mm_pgtables_bytes(mm) >> 10, victim->signal->oom_score_adj);
	task_unlock(victim);

	/*
	 * Kill all user processes sharing victim->mm in other thread groups, if
	 * any.  They don't get access to memory reserves, though, to avoid
	 * depletion of all memory.  This prevents mm->mmap_lock livelock when an
	 * oom killed thread cannot exit because it requires the semaphore and
	 * its contended by another thread trying to allocate memory itself.
	 * That thread will now get access to memory reserves since it has a
	 * pending fatal signal.
	 */
	rcu_read_lock();
	for_each_process(p) {
		if (!process_shares_mm(p, mm))
			continue;
		if (same_thread_group(p, victim))
			continue;
		if (is_global_init(p)) {
			can_oom_reap = false;
			set_bit(MMF_OOM_SKIP, &mm->flags);
			pr_info("oom killer %d (%s) has mm pinned by %d (%s)\n",
					task_pid_nr(victim), victim->comm,
					task_pid_nr(p), p->comm);
			continue;
		}
		/*
		 * No kthread_use_mm() user needs to read from the userspace so
		 * we are ok to reap it.
		 */
		if (unlikely(p->flags & PF_KTHREAD))
			continue;
		do_send_sig_info(SIGKILL, SEND_SIG_PRIV, p, PIDTYPE_TGID);
	}
	rcu_read_unlock();

	if (can_oom_reap)
		wake_oom_reaper(victim);

	mmdrop(mm);
	put_task_struct(victim);
}
#undef K

/*
 * Kill provided task unless it's secured by setting
 * oom_score_adj to OOM_SCORE_ADJ_MIN.
 */
static int oom_kill_memcg_member(struct task_struct *task, void *message)
{
	if (task->signal->oom_score_adj != OOM_SCORE_ADJ_MIN &&
	    !is_global_init(task)) {
		get_task_struct(task);
		__oom_kill_process(task, message);
	}
	return 0;
}

static void oom_kill_process(struct oom_control *oc, const char *message)
{
	struct task_struct *victim = oc->chosen;
	struct mem_cgroup *oom_group;
	static DEFINE_RATELIMIT_STATE(oom_rs, DEFAULT_RATELIMIT_INTERVAL,
					      DEFAULT_RATELIMIT_BURST);

	/*
	 * If the task is already exiting, don't alarm the sysadmin or kill
	 * its children or threads, just give it access to memory reserves
	 * so it can die quickly
	 */
	task_lock(victim);
	if (task_will_free_mem(victim)) {
		mark_oom_victim(victim);
		wake_oom_reaper(victim);
		task_unlock(victim);
		put_task_struct(victim);
		return;
	}
	task_unlock(victim);

	if (__ratelimit(&oom_rs))
		dump_header(oc, victim);

	/*
	 * Do we need to kill the entire memory cgroup?
	 * Or even one of the ancestor memory cgroups?
	 * Check this out before killing the victim task.
	 */
	oom_group = mem_cgroup_get_oom_group(victim, oc->memcg);

	__oom_kill_process(victim, message);

	/*
	 * If necessary, kill all tasks in the selected memory cgroup.
	 */
	if (oom_group) {
		mem_cgroup_print_oom_group(oom_group);
		mem_cgroup_scan_tasks(oom_group, oom_kill_memcg_member,
				      (void *)message);
		mem_cgroup_put(oom_group);
	}
}

/*
 * Determines whether the kernel must panic because of the panic_on_oom sysctl.
 */
static void check_panic_on_oom(struct oom_control *oc)
{
	if (likely(!sysctl_panic_on_oom))
		return;
	if (sysctl_panic_on_oom != 2) {
		/*
		 * panic_on_oom == 1 only affects CONSTRAINT_NONE, the kernel
		 * does not panic for cpuset, mempolicy, or memcg allocation
		 * failures.
		 */
		if (oc->constraint != CONSTRAINT_NONE)
			return;
	}
	/* Do not panic for oom kills triggered by sysrq */
	if (is_sysrq_oom(oc))
		return;
	dump_header(oc, NULL);
	panic("Out of memory: %s panic_on_oom is enabled\n",
		sysctl_panic_on_oom == 2 ? "compulsory" : "system-wide");
}

static BLOCKING_NOTIFIER_HEAD(oom_notify_list);

int register_oom_notifier(struct notifier_block *nb)
{
	return blocking_notifier_chain_register(&oom_notify_list, nb);
}
EXPORT_SYMBOL_GPL(register_oom_notifier);

int unregister_oom_notifier(struct notifier_block *nb)
{
	return blocking_notifier_chain_unregister(&oom_notify_list, nb);
}
EXPORT_SYMBOL_GPL(unregister_oom_notifier);

/**
 * out_of_memory - kill the "best" process when we run out of memory
 * @oc: pointer to struct oom_control
 *
 * If we run out of memory, we have the choice between either
 * killing a random task (bad), letting the system crash (worse)
 * OR try to be smart about which process to kill. Note that we
 * don't have to be perfect here, we just have to be good.
 */
bool out_of_memory(struct oom_control *oc)
{
	unsigned long freed = 0;

	if (oom_killer_disabled)
		return false;

	if (!is_memcg_oom(oc)) {
		blocking_notifier_call_chain(&oom_notify_list, 0, &freed);
		if (freed > 0)
			/* Got some memory back in the last second. */
			return true;
	}

	/*
	 * If current has a pending SIGKILL or is exiting, then automatically
	 * select it.  The goal is to allow it to allocate so that it may
	 * quickly exit and free its memory.
	 */
	if (task_will_free_mem(current)) {
		mark_oom_victim(current);
		wake_oom_reaper(current);
		return true;
	}

	/*
	 * The OOM killer does not compensate for IO-less reclaim.
	 * pagefault_out_of_memory lost its gfp context so we have to
	 * make sure exclude 0 mask - all other users should have at least
	 * ___GFP_DIRECT_RECLAIM to get here. But mem_cgroup_oom() has to
	 * invoke the OOM killer even if it is a GFP_NOFS allocation.
	 */
	if (oc->gfp_mask && !(oc->gfp_mask & __GFP_FS) && !is_memcg_oom(oc))
		return true;

	/*
	 * Check if there were limitations on the allocation (only relevant for
	 * NUMA and memcg) that may require different handling.
	 */
	oc->constraint = constrained_alloc(oc);
	if (oc->constraint != CONSTRAINT_MEMORY_POLICY)
		oc->nodemask = NULL;
	check_panic_on_oom(oc);

	if (!is_memcg_oom(oc) && sysctl_oom_kill_allocating_task &&
	    current->mm && !oom_unkillable_task(current) &&
	    oom_cpuset_eligible(current, oc) &&
	    current->signal->oom_score_adj != OOM_SCORE_ADJ_MIN) {
		get_task_struct(current);
		oc->chosen = current;
		oom_kill_process(oc, "Out of memory (oom_kill_allocating_task)");
		return true;
	}

	select_bad_process(oc);
	/* Found nothing?!?! */
	if (!oc->chosen) {
		dump_header(oc, NULL);
		pr_warn("Out of memory and no killable processes...\n");
		/*
		 * If we got here due to an actual allocation at the
		 * system level, we cannot survive this and will enter
		 * an endless loop in the allocator. Bail out now.
		 */
		if (!is_sysrq_oom(oc) && !is_memcg_oom(oc))
			panic("System is deadlocked on memory\n");
	}
	if (oc->chosen && oc->chosen != (void *)-1UL)
		oom_kill_process(oc, !is_memcg_oom(oc) ? "Out of memory" :
				 "Memory cgroup out of memory");
	return !!oc->chosen;
}

/*
 * The pagefault handler calls here because some allocation has failed. We have
 * to take care of the memcg OOM here because this is the only safe context without
 * any locks held but let the oom killer triggered from the allocation context care
 * about the global OOM.
 */
void pagefault_out_of_memory(void)
{
	static DEFINE_RATELIMIT_STATE(pfoom_rs, DEFAULT_RATELIMIT_INTERVAL,
				      DEFAULT_RATELIMIT_BURST);

	if (mem_cgroup_oom_synchronize(true))
		return;

	if (fatal_signal_pending(current))
		return;

	if (__ratelimit(&pfoom_rs))
		pr_warn("Huh VM_FAULT_OOM leaked out to the #PF handler. Retrying PF\n");
}

SYSCALL_DEFINE2(process_mrelease, int, pidfd, unsigned int, flags)
{
#ifdef CONFIG_MMU
	struct mm_struct *mm = NULL;
	struct task_struct *task;
	struct task_struct *p;
	unsigned int f_flags;
<<<<<<< HEAD
	bool reap = false;
	struct pid *pid;
=======
	bool reap = true;
>>>>>>> ee9955d6
	long ret = 0;

	if (flags)
		return -EINVAL;

	task = pidfd_get_task(pidfd, &f_flags);
	if (IS_ERR(task))
		return PTR_ERR(task);

	/*
	 * Make sure to choose a thread which still has a reference to mm
	 * during the group exit
	 */
	p = find_lock_task_mm(task);
	if (!p) {
		ret = -ESRCH;
		goto put_task;
	}

	if (mmget_not_zero(p->mm)) {
		mm = p->mm;
		if (task_will_free_mem(p))
			reap = true;
		else {
			/* Error only if the work has not been done already */
			if (!test_bit(MMF_OOM_SKIP, &mm->flags))
				ret = -EINVAL;
		}
	}
	task_unlock(p);

	if (!reap)
		goto drop_mm;

	if (mmap_read_lock_killable(mm)) {
		ret = -EINTR;
		goto drop_mm;
	}
	if (!__oom_reap_task_mm(mm))
		ret = -EAGAIN;
	mmap_read_unlock(mm);

drop_mm:
	if (mm)
		mmput(mm);
put_task:
	put_task_struct(task);
	return ret;
#else
	return -ENOSYS;
#endif /* CONFIG_MMU */
}<|MERGE_RESOLUTION|>--- conflicted
+++ resolved
@@ -1149,12 +1149,7 @@
 	struct task_struct *task;
 	struct task_struct *p;
 	unsigned int f_flags;
-<<<<<<< HEAD
 	bool reap = false;
-	struct pid *pid;
-=======
-	bool reap = true;
->>>>>>> ee9955d6
 	long ret = 0;
 
 	if (flags)
