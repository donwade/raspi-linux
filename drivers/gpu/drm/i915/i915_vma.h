--- conflicted
+++ resolved
@@ -55,11 +55,6 @@
 /* do not reserve memory to prevent deadlocks */
 #define __EXEC_OBJECT_NO_RESERVE BIT(31)
 
-<<<<<<< HEAD
-int __must_check __i915_vma_move_to_active(struct i915_vma *vma,
-					   struct i915_request *rq);
-=======
->>>>>>> 754e0b0e
 int __must_check _i915_vma_move_to_active(struct i915_vma *vma,
 					  struct i915_request *rq,
 					  struct dma_fence *fence,
