--- conflicted
+++ resolved
@@ -214,17 +214,12 @@
 struct fixed31_32 calculate_sst_avg_time_slots_per_mtp(
 		const struct dc_stream_state *stream,
 		const struct dc_link *link);
-<<<<<<< HEAD
-void enable_dp_hpo_output(struct dc_link *link, const struct dc_link_settings *link_settings);
-void disable_dp_hpo_output(struct dc_link *link, enum signal_type signal);
-=======
 void enable_dp_hpo_output(struct dc_link *link,
 		const struct link_resource *link_res,
 		const struct dc_link_settings *link_settings);
 void disable_dp_hpo_output(struct dc_link *link,
 		const struct link_resource *link_res,
 		enum signal_type signal);
->>>>>>> 754e0b0e
 void setup_dp_hpo_stream(struct pipe_ctx *pipe_ctx, bool enable);
 bool is_dp_128b_132b_signal(struct pipe_ctx *pipe_ctx);
 void reset_dp_hpo_stream_encoders_for_link(struct dc_link *link);
