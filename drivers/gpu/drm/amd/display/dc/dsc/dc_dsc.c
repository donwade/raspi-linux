/*
 * Copyright 2019 Advanced Micro Devices, Inc.
 *
 * Permission is hereby granted, free of charge, to any person obtaining a
 * copy of this software and associated documentation files (the "Software"),
 * to deal in the Software without restriction, including without limitation
 * the rights to use, copy, modify, merge, publish, distribute, sublicense,
 * and/or sell copies of the Software, and to permit persons to whom the
 * Software is furnished to do so, subject to the following conditions:
 *
 * The above copyright notice and this permission notice shall be included in
 * all copies or substantial portions of the Software.
 *
 * THE SOFTWARE IS PROVIDED "AS IS", WITHOUT WARRANTY OF ANY KIND, EXPRESS OR
 * IMPLIED, INCLUDING BUT NOT LIMITED TO THE WARRANTIES OF MERCHANTABILITY,
 * FITNESS FOR A PARTICULAR PURPOSE AND NONINFRINGEMENT.  IN NO EVENT SHALL
 * THE COPYRIGHT HOLDER(S) OR AUTHOR(S) BE LIABLE FOR ANY CLAIM, DAMAGES OR
 * OTHER LIABILITY, WHETHER IN AN ACTION OF CONTRACT, TORT OR OTHERWISE,
 * ARISING FROM, OUT OF OR IN CONNECTION WITH THE SOFTWARE OR THE USE OR
 * OTHER DEALINGS IN THE SOFTWARE.
 *
 * Author: AMD
 */

#include <drm/drm_dsc.h>
#include "dc_hw_types.h"
#include "dsc.h"
#include <drm/drm_dp_helper.h>
#include "dc.h"
#include "rc_calc.h"
#include "fixed31_32.h"

/* This module's internal functions */

/* default DSC policy target bitrate limit is 16bpp */
static uint32_t dsc_policy_max_target_bpp_limit = 16;

/* default DSC policy enables DSC only when needed */
static bool dsc_policy_enable_dsc_when_not_needed;

static bool dsc_policy_disable_dsc_stream_overhead;

#ifndef MAX
#define MAX(X, Y) ((X) > (Y) ? (X) : (Y))
#endif
#ifndef MIN
#define MIN(X, Y) ((X) < (Y) ? (X) : (Y))
#endif

/* Forward Declerations */
static bool decide_dsc_bandwidth_range(
		const uint32_t min_bpp_x16,
		const uint32_t max_bpp_x16,
		const uint32_t num_slices_h,
		const struct dsc_enc_caps *dsc_caps,
		const struct dc_crtc_timing *timing,
		struct dc_dsc_bw_range *range);

static uint32_t compute_bpp_x16_from_target_bandwidth(
		const uint32_t bandwidth_in_kbps,
		const struct dc_crtc_timing *timing,
		const uint32_t num_slices_h,
		const uint32_t bpp_increment_div,
		const bool is_dp);

static void get_dsc_enc_caps(
		const struct display_stream_compressor *dsc,
		struct dsc_enc_caps *dsc_enc_caps,
		int pixel_clock_100Hz);

static bool intersect_dsc_caps(
		const struct dsc_dec_dpcd_caps *dsc_sink_caps,
		const struct dsc_enc_caps *dsc_enc_caps,
		enum dc_pixel_encoding pixel_encoding,
		struct dsc_enc_caps *dsc_common_caps);

static bool setup_dsc_config(
		const struct dsc_dec_dpcd_caps *dsc_sink_caps,
		const struct dsc_enc_caps *dsc_enc_caps,
		int target_bandwidth_kbps,
		const struct dc_crtc_timing *timing,
		int min_slice_height_override,
		int max_dsc_target_bpp_limit_override_x16,
		struct dc_dsc_config *dsc_cfg);

static bool dsc_buff_block_size_from_dpcd(int dpcd_buff_block_size, int *buff_block_size)
{

	switch (dpcd_buff_block_size) {
	case DP_DSC_RC_BUF_BLK_SIZE_1:
		*buff_block_size = 1024;
		break;
	case DP_DSC_RC_BUF_BLK_SIZE_4:
		*buff_block_size = 4 * 1024;
		break;
	case DP_DSC_RC_BUF_BLK_SIZE_16:
		*buff_block_size = 16 * 1024;
		break;
	case DP_DSC_RC_BUF_BLK_SIZE_64:
		*buff_block_size = 64 * 1024;
		break;
	default: {
			dm_error("%s: DPCD DSC buffer size not recognized.\n", __func__);
			return false;
		}
	}

	return true;
}


static bool dsc_line_buff_depth_from_dpcd(int dpcd_line_buff_bit_depth, int *line_buff_bit_depth)
{
	if (0 <= dpcd_line_buff_bit_depth && dpcd_line_buff_bit_depth <= 7)
		*line_buff_bit_depth = dpcd_line_buff_bit_depth + 9;
	else if (dpcd_line_buff_bit_depth == 8)
		*line_buff_bit_depth = 8;
	else {
		dm_error("%s: DPCD DSC buffer depth not recognized.\n", __func__);
		return false;
	}

	return true;
}


static bool dsc_throughput_from_dpcd(int dpcd_throughput, int *throughput)
{
	switch (dpcd_throughput) {
	case DP_DSC_THROUGHPUT_MODE_0_UNSUPPORTED:
		*throughput = 0;
		break;
	case DP_DSC_THROUGHPUT_MODE_0_170:
		*throughput = 170;
		break;
	case DP_DSC_THROUGHPUT_MODE_0_340:
		*throughput = 340;
		break;
	case DP_DSC_THROUGHPUT_MODE_0_400:
		*throughput = 400;
		break;
	case DP_DSC_THROUGHPUT_MODE_0_450:
		*throughput = 450;
		break;
	case DP_DSC_THROUGHPUT_MODE_0_500:
		*throughput = 500;
		break;
	case DP_DSC_THROUGHPUT_MODE_0_550:
		*throughput = 550;
		break;
	case DP_DSC_THROUGHPUT_MODE_0_600:
		*throughput = 600;
		break;
	case DP_DSC_THROUGHPUT_MODE_0_650:
		*throughput = 650;
		break;
	case DP_DSC_THROUGHPUT_MODE_0_700:
		*throughput = 700;
		break;
	case DP_DSC_THROUGHPUT_MODE_0_750:
		*throughput = 750;
		break;
	case DP_DSC_THROUGHPUT_MODE_0_800:
		*throughput = 800;
		break;
	case DP_DSC_THROUGHPUT_MODE_0_850:
		*throughput = 850;
		break;
	case DP_DSC_THROUGHPUT_MODE_0_900:
		*throughput = 900;
		break;
	case DP_DSC_THROUGHPUT_MODE_0_950:
		*throughput = 950;
		break;
	case DP_DSC_THROUGHPUT_MODE_0_1000:
		*throughput = 1000;
		break;
	default: {
			dm_error("%s: DPCD DSC throughput mode not recognized.\n", __func__);
			return false;
		}
	}

	return true;
}


static bool dsc_bpp_increment_div_from_dpcd(uint8_t bpp_increment_dpcd, uint32_t *bpp_increment_div)
{
	// Mask bpp increment dpcd field to avoid reading other fields
	bpp_increment_dpcd &= 0x7;

	switch (bpp_increment_dpcd) {
	case 0:
		*bpp_increment_div = 16;
		break;
	case 1:
		*bpp_increment_div = 8;
		break;
	case 2:
		*bpp_increment_div = 4;
		break;
	case 3:
		*bpp_increment_div = 2;
		break;
	case 4:
		*bpp_increment_div = 1;
		break;
	default: {
		dm_error("%s: DPCD DSC bits-per-pixel increment not recognized.\n", __func__);
		return false;
	}
	}

	return true;
}



bool dc_dsc_parse_dsc_dpcd(const struct dc *dc,
		const uint8_t *dpcd_dsc_basic_data,
		const uint8_t *dpcd_dsc_branch_decoder_caps,
		struct dsc_dec_dpcd_caps *dsc_sink_caps)
{
	if (!dpcd_dsc_basic_data)
		return false;

	dsc_sink_caps->is_dsc_supported =
		(dpcd_dsc_basic_data[DP_DSC_SUPPORT - DP_DSC_SUPPORT] & DP_DSC_DECOMPRESSION_IS_SUPPORTED) != 0;
	if (!dsc_sink_caps->is_dsc_supported)
		return false;

	dsc_sink_caps->dsc_version = dpcd_dsc_basic_data[DP_DSC_REV - DP_DSC_SUPPORT];

	{
		int buff_block_size;
		int buff_size;

		if (!dsc_buff_block_size_from_dpcd(dpcd_dsc_basic_data[DP_DSC_RC_BUF_BLK_SIZE - DP_DSC_SUPPORT],
										   &buff_block_size))
			return false;

		buff_size = dpcd_dsc_basic_data[DP_DSC_RC_BUF_SIZE - DP_DSC_SUPPORT] + 1;
		dsc_sink_caps->rc_buffer_size = buff_size * buff_block_size;
	}

	dsc_sink_caps->slice_caps1.raw = dpcd_dsc_basic_data[DP_DSC_SLICE_CAP_1 - DP_DSC_SUPPORT];
	if (!dsc_line_buff_depth_from_dpcd(dpcd_dsc_basic_data[DP_DSC_LINE_BUF_BIT_DEPTH - DP_DSC_SUPPORT],
									   &dsc_sink_caps->lb_bit_depth))
		return false;

	dsc_sink_caps->is_block_pred_supported =
		(dpcd_dsc_basic_data[DP_DSC_BLK_PREDICTION_SUPPORT - DP_DSC_SUPPORT] &
		 DP_DSC_BLK_PREDICTION_IS_SUPPORTED) != 0;

	dsc_sink_caps->edp_max_bits_per_pixel =
		dpcd_dsc_basic_data[DP_DSC_MAX_BITS_PER_PIXEL_LOW - DP_DSC_SUPPORT] |
		dpcd_dsc_basic_data[DP_DSC_MAX_BITS_PER_PIXEL_HI - DP_DSC_SUPPORT] << 8;

	dsc_sink_caps->color_formats.raw = dpcd_dsc_basic_data[DP_DSC_DEC_COLOR_FORMAT_CAP - DP_DSC_SUPPORT];
	dsc_sink_caps->color_depth.raw = dpcd_dsc_basic_data[DP_DSC_DEC_COLOR_DEPTH_CAP - DP_DSC_SUPPORT];

	{
		int dpcd_throughput = dpcd_dsc_basic_data[DP_DSC_PEAK_THROUGHPUT - DP_DSC_SUPPORT];

		if (!dsc_throughput_from_dpcd(dpcd_throughput & DP_DSC_THROUGHPUT_MODE_0_MASK,
									  &dsc_sink_caps->throughput_mode_0_mps))
			return false;

		dpcd_throughput = (dpcd_throughput & DP_DSC_THROUGHPUT_MODE_1_MASK) >> DP_DSC_THROUGHPUT_MODE_1_SHIFT;
		if (!dsc_throughput_from_dpcd(dpcd_throughput, &dsc_sink_caps->throughput_mode_1_mps))
			return false;
	}

	dsc_sink_caps->max_slice_width = dpcd_dsc_basic_data[DP_DSC_MAX_SLICE_WIDTH - DP_DSC_SUPPORT] * 320;
	dsc_sink_caps->slice_caps2.raw = dpcd_dsc_basic_data[DP_DSC_SLICE_CAP_2 - DP_DSC_SUPPORT];

	if (!dsc_bpp_increment_div_from_dpcd(dpcd_dsc_basic_data[DP_DSC_BITS_PER_PIXEL_INC - DP_DSC_SUPPORT],
										 &dsc_sink_caps->bpp_increment_div))
		return false;

	if (dc->debug.dsc_bpp_increment_div) {
		/* dsc_bpp_increment_div should onl be 1, 2, 4, 8 or 16, but rather than rejecting invalid values,
		 * we'll accept all and get it into range. This also makes the above check against 0 redundant,
		 * but that one stresses out the override will be only used if it's not 0.
		 */
		if (dc->debug.dsc_bpp_increment_div >= 1)
			dsc_sink_caps->bpp_increment_div = 1;
		if (dc->debug.dsc_bpp_increment_div >= 2)
			dsc_sink_caps->bpp_increment_div = 2;
		if (dc->debug.dsc_bpp_increment_div >= 4)
			dsc_sink_caps->bpp_increment_div = 4;
		if (dc->debug.dsc_bpp_increment_div >= 8)
			dsc_sink_caps->bpp_increment_div = 8;
		if (dc->debug.dsc_bpp_increment_div >= 16)
			dsc_sink_caps->bpp_increment_div = 16;
	}

	/* Extended caps */
	if (dpcd_dsc_branch_decoder_caps == NULL) { // branch decoder DPCD DSC data can be null for non branch device
		dsc_sink_caps->branch_overall_throughput_0_mps = 0;
		dsc_sink_caps->branch_overall_throughput_1_mps = 0;
		dsc_sink_caps->branch_max_line_width = 0;
		return true;
	}

	dsc_sink_caps->branch_overall_throughput_0_mps =
		dpcd_dsc_branch_decoder_caps[DP_DSC_BRANCH_OVERALL_THROUGHPUT_0 - DP_DSC_BRANCH_OVERALL_THROUGHPUT_0];
	if (dsc_sink_caps->branch_overall_throughput_0_mps == 0)
		dsc_sink_caps->branch_overall_throughput_0_mps = 0;
	else if (dsc_sink_caps->branch_overall_throughput_0_mps == 1)
		dsc_sink_caps->branch_overall_throughput_0_mps = 680;
	else {
		dsc_sink_caps->branch_overall_throughput_0_mps *= 50;
		dsc_sink_caps->branch_overall_throughput_0_mps += 600;
	}

	dsc_sink_caps->branch_overall_throughput_1_mps =
		dpcd_dsc_branch_decoder_caps[DP_DSC_BRANCH_OVERALL_THROUGHPUT_1 - DP_DSC_BRANCH_OVERALL_THROUGHPUT_0];
	if (dsc_sink_caps->branch_overall_throughput_1_mps == 0)
		dsc_sink_caps->branch_overall_throughput_1_mps = 0;
	else if (dsc_sink_caps->branch_overall_throughput_1_mps == 1)
		dsc_sink_caps->branch_overall_throughput_1_mps = 680;
	else {
		dsc_sink_caps->branch_overall_throughput_1_mps *= 50;
		dsc_sink_caps->branch_overall_throughput_1_mps += 600;
	}

	dsc_sink_caps->branch_max_line_width =
		dpcd_dsc_branch_decoder_caps[DP_DSC_BRANCH_MAX_LINE_WIDTH - DP_DSC_BRANCH_OVERALL_THROUGHPUT_0] * 320;
	ASSERT(dsc_sink_caps->branch_max_line_width == 0 || dsc_sink_caps->branch_max_line_width >= 5120);

	dsc_sink_caps->is_dp = true;
	return true;
}


/* If DSC is possbile, get DSC bandwidth range based on [min_bpp, max_bpp] target bitrate range and
 * timing's pixel clock and uncompressed bandwidth.
 * If DSC is not possible, leave '*range' untouched.
 */
bool dc_dsc_compute_bandwidth_range(
		const struct display_stream_compressor *dsc,
		uint32_t dsc_min_slice_height_override,
		uint32_t min_bpp_x16,
		uint32_t max_bpp_x16,
		const struct dsc_dec_dpcd_caps *dsc_sink_caps,
		const struct dc_crtc_timing *timing,
		struct dc_dsc_bw_range *range)
{
	bool is_dsc_possible = false;
	struct dsc_enc_caps dsc_enc_caps;
	struct dsc_enc_caps dsc_common_caps;
	struct dc_dsc_config config;

	get_dsc_enc_caps(dsc, &dsc_enc_caps, timing->pix_clk_100hz);

	is_dsc_possible = intersect_dsc_caps(dsc_sink_caps, &dsc_enc_caps,
			timing->pixel_encoding, &dsc_common_caps);

	if (is_dsc_possible)
		is_dsc_possible = setup_dsc_config(dsc_sink_caps, &dsc_enc_caps, 0, timing,
				dsc_min_slice_height_override, max_bpp_x16, &config);

	if (is_dsc_possible)
		is_dsc_possible = decide_dsc_bandwidth_range(min_bpp_x16, max_bpp_x16,
				config.num_slices_h, &dsc_common_caps, timing, range);

	return is_dsc_possible;
}

static void get_dsc_enc_caps(
		const struct display_stream_compressor *dsc,
		struct dsc_enc_caps *dsc_enc_caps,
		int pixel_clock_100Hz)
{
	// This is a static HW query, so we can use any DSC

	memset(dsc_enc_caps, 0, sizeof(struct dsc_enc_caps));
	if (dsc) {
		if (!dsc->ctx->dc->debug.disable_dsc)
			dsc->funcs->dsc_get_enc_caps(dsc_enc_caps, pixel_clock_100Hz);
		if (dsc->ctx->dc->debug.native422_support)
			dsc_enc_caps->color_formats.bits.YCBCR_NATIVE_422 = 1;
	}
}

/* Returns 'false' if no intersection was found for at least one capability.
 * It also implicitly validates some sink caps against invalid value of zero.
 */
static bool intersect_dsc_caps(
		const struct dsc_dec_dpcd_caps *dsc_sink_caps,
		const struct dsc_enc_caps *dsc_enc_caps,
		enum dc_pixel_encoding pixel_encoding,
		struct dsc_enc_caps *dsc_common_caps)
{
	int32_t max_slices;
	int32_t total_sink_throughput;

	memset(dsc_common_caps, 0, sizeof(struct dsc_enc_caps));

	dsc_common_caps->dsc_version = min(dsc_sink_caps->dsc_version, dsc_enc_caps->dsc_version);
	if (!dsc_common_caps->dsc_version)
		return false;

	dsc_common_caps->slice_caps.bits.NUM_SLICES_1 =
		dsc_sink_caps->slice_caps1.bits.NUM_SLICES_1 && dsc_enc_caps->slice_caps.bits.NUM_SLICES_1;
	dsc_common_caps->slice_caps.bits.NUM_SLICES_2 =
		dsc_sink_caps->slice_caps1.bits.NUM_SLICES_2 && dsc_enc_caps->slice_caps.bits.NUM_SLICES_2;
	dsc_common_caps->slice_caps.bits.NUM_SLICES_4 =
		dsc_sink_caps->slice_caps1.bits.NUM_SLICES_4 && dsc_enc_caps->slice_caps.bits.NUM_SLICES_4;
	dsc_common_caps->slice_caps.bits.NUM_SLICES_8 =
		dsc_sink_caps->slice_caps1.bits.NUM_SLICES_8 && dsc_enc_caps->slice_caps.bits.NUM_SLICES_8;
	if (!dsc_common_caps->slice_caps.raw)
		return false;

	dsc_common_caps->lb_bit_depth = min(dsc_sink_caps->lb_bit_depth, dsc_enc_caps->lb_bit_depth);
	if (!dsc_common_caps->lb_bit_depth)
		return false;

	dsc_common_caps->is_block_pred_supported =
		dsc_sink_caps->is_block_pred_supported && dsc_enc_caps->is_block_pred_supported;

	dsc_common_caps->color_formats.raw = dsc_sink_caps->color_formats.raw & dsc_enc_caps->color_formats.raw;
	if (!dsc_common_caps->color_formats.raw)
		return false;

	dsc_common_caps->color_depth.raw = dsc_sink_caps->color_depth.raw & dsc_enc_caps->color_depth.raw;
	if (!dsc_common_caps->color_depth.raw)
		return false;

	max_slices = 0;
	if (dsc_common_caps->slice_caps.bits.NUM_SLICES_1)
		max_slices = 1;

	if (dsc_common_caps->slice_caps.bits.NUM_SLICES_2)
		max_slices = 2;

	if (dsc_common_caps->slice_caps.bits.NUM_SLICES_4)
		max_slices = 4;

	total_sink_throughput = max_slices * dsc_sink_caps->throughput_mode_0_mps;
	if (pixel_encoding == PIXEL_ENCODING_YCBCR422 || pixel_encoding == PIXEL_ENCODING_YCBCR420)
		total_sink_throughput = max_slices * dsc_sink_caps->throughput_mode_1_mps;

	dsc_common_caps->max_total_throughput_mps = min(total_sink_throughput, dsc_enc_caps->max_total_throughput_mps);

	dsc_common_caps->max_slice_width = min(dsc_sink_caps->max_slice_width, dsc_enc_caps->max_slice_width);
	if (!dsc_common_caps->max_slice_width)
		return false;

	dsc_common_caps->bpp_increment_div = min(dsc_sink_caps->bpp_increment_div, dsc_enc_caps->bpp_increment_div);

	// TODO DSC: Remove this workaround for N422 and 420 once it's fixed, or move it to get_dsc_encoder_caps()
	if (pixel_encoding == PIXEL_ENCODING_YCBCR422 || pixel_encoding == PIXEL_ENCODING_YCBCR420)
		dsc_common_caps->bpp_increment_div = min(dsc_common_caps->bpp_increment_div, (uint32_t)8);

	dsc_common_caps->edp_sink_max_bits_per_pixel = dsc_sink_caps->edp_max_bits_per_pixel;
	dsc_common_caps->is_dp = dsc_sink_caps->is_dp;
	return true;
}

static inline uint32_t dsc_div_by_10_round_up(uint32_t value)
{
	return (value + 9) / 10;
}

static uint32_t compute_bpp_x16_from_target_bandwidth(
	const uint32_t bandwidth_in_kbps,
	const struct dc_crtc_timing *timing,
	const uint32_t num_slices_h,
	const uint32_t bpp_increment_div,
	const bool is_dp)
{
	uint32_t overhead_in_kbps;
	struct fixed31_32 effective_bandwidth_in_kbps;
	struct fixed31_32 bpp_x16;

	overhead_in_kbps = dc_dsc_stream_bandwidth_overhead_in_kbps(
				timing, num_slices_h, is_dp);
	effective_bandwidth_in_kbps = dc_fixpt_from_int(bandwidth_in_kbps);
	effective_bandwidth_in_kbps = dc_fixpt_sub_int(effective_bandwidth_in_kbps,
			overhead_in_kbps);
	bpp_x16 = dc_fixpt_mul_int(effective_bandwidth_in_kbps, 10);
	bpp_x16 = dc_fixpt_div_int(bpp_x16, timing->pix_clk_100hz);
	bpp_x16 = dc_fixpt_from_int(dc_fixpt_floor(dc_fixpt_mul_int(bpp_x16, bpp_increment_div)));
	bpp_x16 = dc_fixpt_div_int(bpp_x16, bpp_increment_div);
	bpp_x16 = dc_fixpt_mul_int(bpp_x16, 16);
	return dc_fixpt_floor(bpp_x16);
}

/* Decide DSC bandwidth range based on signal, timing, specs specific and input min and max
 * requirements.
 * The range output includes decided min/max target bpp, the respective bandwidth requirements
 * and native timing bandwidth requirement when DSC is not used.
 */
static bool decide_dsc_bandwidth_range(
		const uint32_t min_bpp_x16,
		const uint32_t max_bpp_x16,
		const uint32_t num_slices_h,
		const struct dsc_enc_caps *dsc_caps,
		const struct dc_crtc_timing *timing,
		struct dc_dsc_bw_range *range)
{
	uint32_t preferred_bpp_x16 = timing->dsc_fixed_bits_per_pixel_x16;

	memset(range, 0, sizeof(*range));

	/* apply signal, timing, specs and explicitly specified DSC range requirements */
	if (preferred_bpp_x16) {
		if (preferred_bpp_x16 <= max_bpp_x16 &&
				preferred_bpp_x16 >= min_bpp_x16) {
			range->max_target_bpp_x16 = preferred_bpp_x16;
			range->min_target_bpp_x16 = preferred_bpp_x16;
		}
<<<<<<< HEAD
=======
	}
	/* TODO - make this value generic to all signal types */
	else if (dsc_caps->edp_sink_max_bits_per_pixel) {
		/* apply max bpp limitation from edp sink */
		range->max_target_bpp_x16 = MIN(dsc_caps->edp_sink_max_bits_per_pixel,
				max_bpp_x16);
		range->min_target_bpp_x16 = min_bpp_x16;
	}
	else {
		range->max_target_bpp_x16 = max_bpp_x16;
		range->min_target_bpp_x16 = min_bpp_x16;
>>>>>>> 754e0b0e
	}
	else {
		range->max_target_bpp_x16 = max_bpp_x16;
		range->min_target_bpp_x16 = min_bpp_x16;
	}

	/* populate output structure */
	if (range->max_target_bpp_x16 >= range->min_target_bpp_x16 && range->min_target_bpp_x16 > 0) {
		/* native stream bandwidth */
		range->stream_kbps = dc_bandwidth_in_kbps_from_timing(timing);

		/* max dsc target bpp */
		range->max_kbps = dc_dsc_stream_bandwidth_in_kbps(timing,
				range->max_target_bpp_x16, num_slices_h, dsc_caps->is_dp);

<<<<<<< HEAD
=======
	/* populate output structure */
	if (range->max_target_bpp_x16 >= range->min_target_bpp_x16 && range->min_target_bpp_x16 > 0) {
		/* native stream bandwidth */
		range->stream_kbps = dc_bandwidth_in_kbps_from_timing(timing);

		/* max dsc target bpp */
		range->max_kbps = dc_dsc_stream_bandwidth_in_kbps(timing,
				range->max_target_bpp_x16, num_slices_h, dsc_caps->is_dp);

>>>>>>> 754e0b0e
		/* min dsc target bpp */
		range->min_kbps = dc_dsc_stream_bandwidth_in_kbps(timing,
				range->min_target_bpp_x16, num_slices_h, dsc_caps->is_dp);
	}

	return range->max_kbps >= range->min_kbps && range->min_kbps > 0;
}

/* Decides if DSC should be used and calculates target bpp if it should, applying DSC policy.
 *
 * Returns:
 *     - 'true' if target bpp is decided
 *     - 'false' if target bpp cannot be decided (e.g. cannot fit even with min DSC bpp),
 */
static bool decide_dsc_target_bpp_x16(
		const struct dc_dsc_policy *policy,
		const struct dsc_enc_caps *dsc_common_caps,
		const int target_bandwidth_kbps,
		const struct dc_crtc_timing *timing,
		const int num_slices_h,
		int *target_bpp_x16)
{
	struct dc_dsc_bw_range range;

	*target_bpp_x16 = 0;

	if (decide_dsc_bandwidth_range(policy->min_target_bpp * 16, policy->max_target_bpp * 16,
			num_slices_h, dsc_common_caps, timing, &range)) {
		if (target_bandwidth_kbps >= range.stream_kbps) {
			if (policy->enable_dsc_when_not_needed)
				/* enable max bpp even dsc is not needed */
				*target_bpp_x16 = range.max_target_bpp_x16;
		} else if (target_bandwidth_kbps >= range.max_kbps) {
			/* use max target bpp allowed */
			*target_bpp_x16 = range.max_target_bpp_x16;
		} else if (target_bandwidth_kbps >= range.min_kbps) {
			/* use target bpp that can take entire target bandwidth */
			*target_bpp_x16 = compute_bpp_x16_from_target_bandwidth(
					target_bandwidth_kbps, timing, num_slices_h,
					dsc_common_caps->bpp_increment_div,
					dsc_common_caps->is_dp);
		}
	}

	return *target_bpp_x16 != 0;
}

#define MIN_AVAILABLE_SLICES_SIZE  6

static int get_available_dsc_slices(union dsc_enc_slice_caps slice_caps, int *available_slices)
{
	int idx = 0;

	memset(available_slices, -1, MIN_AVAILABLE_SLICES_SIZE);

	if (slice_caps.bits.NUM_SLICES_1)
		available_slices[idx++] = 1;

	if (slice_caps.bits.NUM_SLICES_2)
		available_slices[idx++] = 2;

	if (slice_caps.bits.NUM_SLICES_4)
		available_slices[idx++] = 4;

	if (slice_caps.bits.NUM_SLICES_8)
		available_slices[idx++] = 8;

	return idx;
}


static int get_max_dsc_slices(union dsc_enc_slice_caps slice_caps)
{
	int max_slices = 0;
	int available_slices[MIN_AVAILABLE_SLICES_SIZE];
	int end_idx = get_available_dsc_slices(slice_caps, &available_slices[0]);

	if (end_idx > 0)
		max_slices = available_slices[end_idx - 1];

	return max_slices;
}


// Increment sice number in available sice numbers stops if possible, or just increment if not
static int inc_num_slices(union dsc_enc_slice_caps slice_caps, int num_slices)
{
	// Get next bigger num slices available in common caps
	int available_slices[MIN_AVAILABLE_SLICES_SIZE];
	int end_idx;
	int i;
	int new_num_slices = num_slices;

	end_idx = get_available_dsc_slices(slice_caps, &available_slices[0]);
	if (end_idx == 0) {
		// No available slices found
		new_num_slices++;
		return new_num_slices;
	}

	// Numbers of slices found - get the next bigger number
	for (i = 0; i < end_idx; i++) {
		if (new_num_slices < available_slices[i]) {
			new_num_slices = available_slices[i];
			break;
		}
	}

	if (new_num_slices == num_slices) // No biger number of slices found
		new_num_slices++;

	return new_num_slices;
}


// Decrement sice number in available sice numbers stops if possible, or just decrement if not. Stop at zero.
static int dec_num_slices(union dsc_enc_slice_caps slice_caps, int num_slices)
{
	// Get next bigger num slices available in common caps
	int available_slices[MIN_AVAILABLE_SLICES_SIZE];
	int end_idx;
	int i;
	int new_num_slices = num_slices;

	end_idx = get_available_dsc_slices(slice_caps, &available_slices[0]);
	if (end_idx == 0 && new_num_slices > 0) {
		// No numbers of slices found
		new_num_slices++;
		return new_num_slices;
	}

	// Numbers of slices found - get the next smaller number
	for (i = end_idx - 1; i >= 0; i--) {
		if (new_num_slices > available_slices[i]) {
			new_num_slices = available_slices[i];
			break;
		}
	}

	if (new_num_slices == num_slices) {
		// No smaller number of slices found
		new_num_slices--;
		if (new_num_slices < 0)
			new_num_slices = 0;
	}

	return new_num_slices;
}


// Choose next bigger number of slices if the requested number of slices is not available
static int fit_num_slices_up(union dsc_enc_slice_caps slice_caps, int num_slices)
{
	// Get next bigger num slices available in common caps
	int available_slices[MIN_AVAILABLE_SLICES_SIZE];
	int end_idx;
	int i;
	int new_num_slices = num_slices;

	end_idx = get_available_dsc_slices(slice_caps, &available_slices[0]);
	if (end_idx == 0) {
		// No available slices found
		new_num_slices++;
		return new_num_slices;
	}

	// Numbers of slices found - get the equal or next bigger number
	for (i = 0; i < end_idx; i++) {
		if (new_num_slices <= available_slices[i]) {
			new_num_slices = available_slices[i];
			break;
		}
	}

	return new_num_slices;
}


/* Attempts to set DSC configuration for the stream, applying DSC policy.
 * Returns 'true' if successful or 'false' if not.
 *
 * Parameters:
 *
 * dsc_sink_caps       - DSC sink decoder capabilities (from DPCD)
 *
 * dsc_enc_caps        - DSC encoder capabilities
 *
 * target_bandwidth_kbps  - Target bandwidth to fit the stream into.
 *                          If 0, do not calculate target bpp.
 *
 * timing              - The stream timing to fit into 'target_bandwidth_kbps' or apply
 *                       maximum compression to, if 'target_badwidth == 0'
 *
 * dsc_cfg             - DSC configuration to use if it was possible to come up with
 *                       one for the given inputs.
 *                       The target bitrate after DSC can be calculated by multiplying
 *                       dsc_cfg.bits_per_pixel (in U6.4 format) by pixel rate, e.g.
 *
 *                       dsc_stream_bitrate_kbps = (int)ceil(timing->pix_clk_khz * dsc_cfg.bits_per_pixel / 16.0);
 */
static bool setup_dsc_config(
		const struct dsc_dec_dpcd_caps *dsc_sink_caps,
		const struct dsc_enc_caps *dsc_enc_caps,
		int target_bandwidth_kbps,
		const struct dc_crtc_timing *timing,
		int min_slice_height_override,
		int max_dsc_target_bpp_limit_override_x16,
		struct dc_dsc_config *dsc_cfg)
{
	struct dsc_enc_caps dsc_common_caps;
	int max_slices_h;
	int min_slices_h;
	int num_slices_h;
	int pic_width;
	int slice_width;
	int target_bpp;
	int sink_per_slice_throughput_mps;
	int branch_max_throughput_mps = 0;
	bool is_dsc_possible = false;
	int pic_height;
	int slice_height;
	struct dc_dsc_policy policy;

	memset(dsc_cfg, 0, sizeof(struct dc_dsc_config));

	dc_dsc_get_policy_for_timing(timing, max_dsc_target_bpp_limit_override_x16, &policy);
	pic_width = timing->h_addressable + timing->h_border_left + timing->h_border_right;
	pic_height = timing->v_addressable + timing->v_border_top + timing->v_border_bottom;

	if (!dsc_sink_caps->is_dsc_supported)
		goto done;

	if (dsc_sink_caps->branch_max_line_width && dsc_sink_caps->branch_max_line_width < pic_width)
		goto done;

	// Intersect decoder with encoder DSC caps and validate DSC settings
	is_dsc_possible = intersect_dsc_caps(dsc_sink_caps, dsc_enc_caps, timing->pixel_encoding, &dsc_common_caps);
	if (!is_dsc_possible)
		goto done;

	sink_per_slice_throughput_mps = 0;

	// Validate available DSC settings against the mode timing

	// Validate color format (and pick up the throughput values)
	dsc_cfg->ycbcr422_simple = false;
	switch (timing->pixel_encoding)	{
	case PIXEL_ENCODING_RGB:
		is_dsc_possible = (bool)dsc_common_caps.color_formats.bits.RGB;
		sink_per_slice_throughput_mps = dsc_sink_caps->throughput_mode_0_mps;
		branch_max_throughput_mps = dsc_sink_caps->branch_overall_throughput_0_mps;
		break;
	case PIXEL_ENCODING_YCBCR444:
		is_dsc_possible = (bool)dsc_common_caps.color_formats.bits.YCBCR_444;
		sink_per_slice_throughput_mps = dsc_sink_caps->throughput_mode_0_mps;
		branch_max_throughput_mps = dsc_sink_caps->branch_overall_throughput_0_mps;
		break;
	case PIXEL_ENCODING_YCBCR422:
		is_dsc_possible = (bool)dsc_common_caps.color_formats.bits.YCBCR_NATIVE_422;
		sink_per_slice_throughput_mps = dsc_sink_caps->throughput_mode_1_mps;
		branch_max_throughput_mps = dsc_sink_caps->branch_overall_throughput_1_mps;
		if (!is_dsc_possible) {
			is_dsc_possible = (bool)dsc_common_caps.color_formats.bits.YCBCR_SIMPLE_422;
			dsc_cfg->ycbcr422_simple = is_dsc_possible;
			sink_per_slice_throughput_mps = dsc_sink_caps->throughput_mode_0_mps;
		}
		break;
	case PIXEL_ENCODING_YCBCR420:
		is_dsc_possible = (bool)dsc_common_caps.color_formats.bits.YCBCR_NATIVE_420;
		sink_per_slice_throughput_mps = dsc_sink_caps->throughput_mode_1_mps;
		branch_max_throughput_mps = dsc_sink_caps->branch_overall_throughput_1_mps;
		break;
	default:
		is_dsc_possible = false;
	}

	// Validate branch's maximum throughput
	if (branch_max_throughput_mps && dsc_div_by_10_round_up(timing->pix_clk_100hz) > branch_max_throughput_mps * 1000)
		is_dsc_possible = false;

	if (!is_dsc_possible)
		goto done;

	// Color depth
	switch (timing->display_color_depth) {
	case COLOR_DEPTH_888:
		is_dsc_possible = (bool)dsc_common_caps.color_depth.bits.COLOR_DEPTH_8_BPC;
		break;
	case COLOR_DEPTH_101010:
		is_dsc_possible = (bool)dsc_common_caps.color_depth.bits.COLOR_DEPTH_10_BPC;
		break;
	case COLOR_DEPTH_121212:
		is_dsc_possible = (bool)dsc_common_caps.color_depth.bits.COLOR_DEPTH_12_BPC;
		break;
	default:
		is_dsc_possible = false;
	}

	if (!is_dsc_possible)
		goto done;

	// Slice width (i.e. number of slices per line)
	max_slices_h = get_max_dsc_slices(dsc_common_caps.slice_caps);

	while (max_slices_h > 0) {
		if (pic_width % max_slices_h == 0)
			break;

		max_slices_h = dec_num_slices(dsc_common_caps.slice_caps, max_slices_h);
	}

	is_dsc_possible = (dsc_common_caps.max_slice_width > 0);
	if (!is_dsc_possible)
		goto done;

	min_slices_h = pic_width / dsc_common_caps.max_slice_width;
	if (pic_width % dsc_common_caps.max_slice_width)
		min_slices_h++;

	min_slices_h = fit_num_slices_up(dsc_common_caps.slice_caps, min_slices_h);

	while (min_slices_h <= max_slices_h) {
		int pix_clk_per_slice_khz = dsc_div_by_10_round_up(timing->pix_clk_100hz) / min_slices_h;
		if (pix_clk_per_slice_khz <= sink_per_slice_throughput_mps * 1000)
			break;

		min_slices_h = inc_num_slices(dsc_common_caps.slice_caps, min_slices_h);
	}

	if (pic_width % min_slices_h != 0)
		min_slices_h = 0; // DSC TODO: Maybe try increasing the number of slices first?

	is_dsc_possible = (min_slices_h <= max_slices_h);

	if (min_slices_h == 0 && max_slices_h == 0)
		is_dsc_possible = false;

	if (!is_dsc_possible)
		goto done;

	if (policy.use_min_slices_h) {
		if (min_slices_h > 0)
			num_slices_h = min_slices_h;
		else if (max_slices_h > 0) { // Fall back to max slices if min slices is not working out
			if (policy.max_slices_h)
				num_slices_h = min(policy.max_slices_h, max_slices_h);
			else
				num_slices_h = max_slices_h;
		} else
			is_dsc_possible = false;
	} else {
		if (max_slices_h > 0) {
			if (policy.max_slices_h)
				num_slices_h = min(policy.max_slices_h, max_slices_h);
			else
				num_slices_h = max_slices_h;
		} else if (min_slices_h > 0) // Fall back to min slices if max slices is not possible
			num_slices_h = min_slices_h;
		else
			is_dsc_possible = false;
	}

	if (!is_dsc_possible)
		goto done;

	dsc_cfg->num_slices_h = num_slices_h;
	slice_width = pic_width / num_slices_h;

	is_dsc_possible = slice_width <= dsc_common_caps.max_slice_width;
	if (!is_dsc_possible)
		goto done;

	// Slice height (i.e. number of slices per column): start with policy and pick the first one that height is divisible by.
	// For 4:2:0 make sure the slice height is divisible by 2 as well.
	if (min_slice_height_override == 0)
		slice_height = min(policy.min_slice_height, pic_height);
	else
		slice_height = min(min_slice_height_override, pic_height);

	while (slice_height < pic_height && (pic_height % slice_height != 0 ||
		(timing->pixel_encoding == PIXEL_ENCODING_YCBCR420 && slice_height % 2 != 0)))
		slice_height++;

	if (timing->pixel_encoding == PIXEL_ENCODING_YCBCR420) // For the case when pic_height < dsc_policy.min_sice_height
		is_dsc_possible = (slice_height % 2 == 0);

	if (!is_dsc_possible)
		goto done;

	dsc_cfg->num_slices_v = pic_height/slice_height;

	if (target_bandwidth_kbps > 0) {
		is_dsc_possible = decide_dsc_target_bpp_x16(
				&policy,
				&dsc_common_caps,
				target_bandwidth_kbps,
				timing,
				num_slices_h,
				&target_bpp);
		dsc_cfg->bits_per_pixel = target_bpp;
	}
	if (!is_dsc_possible)
		goto done;

	// Final decission: can we do DSC or not?
	if (is_dsc_possible) {
		// Fill out the rest of DSC settings
		dsc_cfg->block_pred_enable = dsc_common_caps.is_block_pred_supported;
		dsc_cfg->linebuf_depth = dsc_common_caps.lb_bit_depth;
		dsc_cfg->version_minor = (dsc_common_caps.dsc_version & 0xf0) >> 4;
		dsc_cfg->is_dp = dsc_sink_caps->is_dp;
	}

done:
	if (!is_dsc_possible)
		memset(dsc_cfg, 0, sizeof(struct dc_dsc_config));

	return is_dsc_possible;
}

bool dc_dsc_compute_config(
		const struct display_stream_compressor *dsc,
		const struct dsc_dec_dpcd_caps *dsc_sink_caps,
		uint32_t dsc_min_slice_height_override,
		uint32_t max_target_bpp_limit_override,
		uint32_t target_bandwidth_kbps,
		const struct dc_crtc_timing *timing,
		struct dc_dsc_config *dsc_cfg)
{
	bool is_dsc_possible = false;
	struct dsc_enc_caps dsc_enc_caps;

	get_dsc_enc_caps(dsc, &dsc_enc_caps, timing->pix_clk_100hz);
	is_dsc_possible = setup_dsc_config(dsc_sink_caps,
		&dsc_enc_caps,
		target_bandwidth_kbps,
		timing, dsc_min_slice_height_override,
		max_target_bpp_limit_override * 16, dsc_cfg);
	return is_dsc_possible;
}

uint32_t dc_dsc_stream_bandwidth_in_kbps(const struct dc_crtc_timing *timing,
	uint32_t bpp_x16, uint32_t num_slices_h, bool is_dp)
{
	uint32_t overhead_in_kbps;
	struct fixed31_32 bpp;
	struct fixed31_32 actual_bandwidth_in_kbps;

	overhead_in_kbps = dc_dsc_stream_bandwidth_overhead_in_kbps(
		timing, num_slices_h, is_dp);
	bpp = dc_fixpt_from_fraction(bpp_x16, 16);
	actual_bandwidth_in_kbps = dc_fixpt_from_fraction(timing->pix_clk_100hz, 10);
	actual_bandwidth_in_kbps = dc_fixpt_mul(actual_bandwidth_in_kbps, bpp);
	actual_bandwidth_in_kbps = dc_fixpt_add_int(actual_bandwidth_in_kbps, overhead_in_kbps);
	return dc_fixpt_ceil(actual_bandwidth_in_kbps);
}

uint32_t dc_dsc_stream_bandwidth_overhead_in_kbps(
		const struct dc_crtc_timing *timing,
		const int num_slices_h,
		const bool is_dp)
{
	struct fixed31_32 max_dsc_overhead;
	struct fixed31_32 refresh_rate;

	if (dsc_policy_disable_dsc_stream_overhead || !is_dp)
		return 0;

	/* use target bpp that can take entire target bandwidth */
	refresh_rate = dc_fixpt_from_int(timing->pix_clk_100hz);
	refresh_rate = dc_fixpt_div_int(refresh_rate, timing->h_total);
	refresh_rate = dc_fixpt_div_int(refresh_rate, timing->v_total);
	refresh_rate = dc_fixpt_mul_int(refresh_rate, 100);

	max_dsc_overhead = dc_fixpt_from_int(num_slices_h);
	max_dsc_overhead = dc_fixpt_mul_int(max_dsc_overhead, timing->v_total);
	max_dsc_overhead = dc_fixpt_mul_int(max_dsc_overhead, 256);
	max_dsc_overhead = dc_fixpt_div_int(max_dsc_overhead, 1000);
	max_dsc_overhead = dc_fixpt_mul(max_dsc_overhead, refresh_rate);

	return dc_fixpt_ceil(max_dsc_overhead);
}

void dc_dsc_get_policy_for_timing(const struct dc_crtc_timing *timing,
		uint32_t max_target_bpp_limit_override_x16,
		struct dc_dsc_policy *policy)
{
	uint32_t bpc = 0;

	policy->min_target_bpp = 0;
	policy->max_target_bpp = 0;

	/* DSC Policy: Use minimum number of slices that fits the pixel clock */
	policy->use_min_slices_h = true;

	/* DSC Policy: Use max available slices
	 * (in our case 4 for or 8, depending on the mode)
	 */
	policy->max_slices_h = 0;

	/* DSC Policy: Use slice height recommended
	 * by VESA DSC Spreadsheet user guide
	 */
	policy->min_slice_height = 108;

	/* DSC Policy: follow DP specs with an internal upper limit to 16 bpp
	 * for better interoperability
	 */
	switch (timing->display_color_depth) {
	case COLOR_DEPTH_888:
		bpc = 8;
		break;
	case COLOR_DEPTH_101010:
		bpc = 10;
		break;
	case COLOR_DEPTH_121212:
		bpc = 12;
		break;
	default:
		return;
	}
	switch (timing->pixel_encoding) {
	case PIXEL_ENCODING_RGB:
	case PIXEL_ENCODING_YCBCR444:
	case PIXEL_ENCODING_YCBCR422: /* assume no YCbCr422 native support */
		/* DP specs limits to 8 */
		policy->min_target_bpp = 8;
		/* DP specs limits to 3 x bpc */
		policy->max_target_bpp = 3 * bpc;
		break;
	case PIXEL_ENCODING_YCBCR420:
		/* DP specs limits to 6 */
		policy->min_target_bpp = 6;
		/* DP specs limits to 1.5 x bpc assume bpc is an even number */
		policy->max_target_bpp = bpc * 3 / 2;
		break;
	default:
		return;
	}

	/* internal upper limit, default 16 bpp */
	if (policy->max_target_bpp > dsc_policy_max_target_bpp_limit)
		policy->max_target_bpp = dsc_policy_max_target_bpp_limit;

	/* apply override */
	if (max_target_bpp_limit_override_x16 && policy->max_target_bpp > max_target_bpp_limit_override_x16 / 16)
		policy->max_target_bpp = max_target_bpp_limit_override_x16 / 16;

	/* enable DSC when not needed, default false */
	if (dsc_policy_enable_dsc_when_not_needed)
		policy->enable_dsc_when_not_needed = dsc_policy_enable_dsc_when_not_needed;
	else
		policy->enable_dsc_when_not_needed = false;
}

void dc_dsc_policy_set_max_target_bpp_limit(uint32_t limit)
{
	dsc_policy_max_target_bpp_limit = limit;
}

void dc_dsc_policy_set_enable_dsc_when_not_needed(bool enable)
{
	dsc_policy_enable_dsc_when_not_needed = enable;
}

void dc_dsc_policy_set_disable_dsc_stream_overhead(bool disable)
{
	dsc_policy_disable_dsc_stream_overhead = disable;
}<|MERGE_RESOLUTION|>--- conflicted
+++ resolved
@@ -513,8 +513,6 @@
 			range->max_target_bpp_x16 = preferred_bpp_x16;
 			range->min_target_bpp_x16 = preferred_bpp_x16;
 		}
-<<<<<<< HEAD
-=======
 	}
 	/* TODO - make this value generic to all signal types */
 	else if (dsc_caps->edp_sink_max_bits_per_pixel) {
@@ -526,11 +524,6 @@
 	else {
 		range->max_target_bpp_x16 = max_bpp_x16;
 		range->min_target_bpp_x16 = min_bpp_x16;
->>>>>>> 754e0b0e
-	}
-	else {
-		range->max_target_bpp_x16 = max_bpp_x16;
-		range->min_target_bpp_x16 = min_bpp_x16;
 	}
 
 	/* populate output structure */
@@ -542,18 +535,6 @@
 		range->max_kbps = dc_dsc_stream_bandwidth_in_kbps(timing,
 				range->max_target_bpp_x16, num_slices_h, dsc_caps->is_dp);
 
-<<<<<<< HEAD
-=======
-	/* populate output structure */
-	if (range->max_target_bpp_x16 >= range->min_target_bpp_x16 && range->min_target_bpp_x16 > 0) {
-		/* native stream bandwidth */
-		range->stream_kbps = dc_bandwidth_in_kbps_from_timing(timing);
-
-		/* max dsc target bpp */
-		range->max_kbps = dc_dsc_stream_bandwidth_in_kbps(timing,
-				range->max_target_bpp_x16, num_slices_h, dsc_caps->is_dp);
-
->>>>>>> 754e0b0e
 		/* min dsc target bpp */
 		range->min_kbps = dc_dsc_stream_bandwidth_in_kbps(timing,
 				range->min_target_bpp_x16, num_slices_h, dsc_caps->is_dp);
