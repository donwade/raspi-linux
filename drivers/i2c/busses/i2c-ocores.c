// SPDX-License-Identifier: GPL-2.0
/*
 * i2c-ocores.c: I2C bus driver for OpenCores I2C controller
 * (https://opencores.org/project/i2c/overview)
 *
 * Peter Korsgaard <peter@korsgaard.com>
 *
 * Support for the GRLIB port of the controller by
 * Andreas Larsson <andreas@gaisler.com>
 */

#include <linux/clk.h>
#include <linux/delay.h>
#include <linux/err.h>
#include <linux/kernel.h>
#include <linux/module.h>
#include <linux/errno.h>
#include <linux/platform_device.h>
#include <linux/i2c.h>
#include <linux/interrupt.h>
#include <linux/wait.h>
#include <linux/platform_data/i2c-ocores.h>
#include <linux/slab.h>
#include <linux/io.h>
#include <linux/log2.h>
#include <linux/spinlock.h>
#include <linux/jiffies.h>
<<<<<<< HEAD

#define OCORES_FLAG_POLL BIT(0)
=======
>>>>>>> 0ecfebd2

/*
 * 'process_lock' exists because ocores_process() and ocores_process_timeout()
 * can't run in parallel.
 */
struct ocores_i2c {
	void __iomem *base;
	int iobase;
	u32 reg_shift;
	u32 reg_io_width;
	unsigned long flags;
	wait_queue_head_t wait;
	struct i2c_adapter adap;
	struct i2c_msg *msg;
	int pos;
	int nmsgs;
	int state; /* see STATE_ */
	spinlock_t process_lock;
	struct clk *clk;
	int ip_clock_khz;
	int bus_clock_khz;
	void (*setreg)(struct ocores_i2c *i2c, int reg, u8 value);
	u8 (*getreg)(struct ocores_i2c *i2c, int reg);
};

/* registers */
#define OCI2C_PRELOW		0
#define OCI2C_PREHIGH		1
#define OCI2C_CONTROL		2
#define OCI2C_DATA		3
#define OCI2C_CMD		4 /* write only */
#define OCI2C_STATUS		4 /* read only, same address as OCI2C_CMD */

#define OCI2C_CTRL_IEN		0x40
#define OCI2C_CTRL_EN		0x80

#define OCI2C_CMD_START		0x91
#define OCI2C_CMD_STOP		0x41
#define OCI2C_CMD_READ		0x21
#define OCI2C_CMD_WRITE		0x11
#define OCI2C_CMD_READ_ACK	0x21
#define OCI2C_CMD_READ_NACK	0x29
#define OCI2C_CMD_IACK		0x01

#define OCI2C_STAT_IF		0x01
#define OCI2C_STAT_TIP		0x02
#define OCI2C_STAT_ARBLOST	0x20
#define OCI2C_STAT_BUSY		0x40
#define OCI2C_STAT_NACK		0x80

#define STATE_DONE		0
#define STATE_START		1
#define STATE_WRITE		2
#define STATE_READ		3
#define STATE_ERROR		4

#define TYPE_OCORES		0
#define TYPE_GRLIB		1

static void oc_setreg_8(struct ocores_i2c *i2c, int reg, u8 value)
{
	iowrite8(value, i2c->base + (reg << i2c->reg_shift));
}

static void oc_setreg_16(struct ocores_i2c *i2c, int reg, u8 value)
{
	iowrite16(value, i2c->base + (reg << i2c->reg_shift));
}

static void oc_setreg_32(struct ocores_i2c *i2c, int reg, u8 value)
{
	iowrite32(value, i2c->base + (reg << i2c->reg_shift));
}

static void oc_setreg_16be(struct ocores_i2c *i2c, int reg, u8 value)
{
	iowrite16be(value, i2c->base + (reg << i2c->reg_shift));
}

static void oc_setreg_32be(struct ocores_i2c *i2c, int reg, u8 value)
{
	iowrite32be(value, i2c->base + (reg << i2c->reg_shift));
}

static inline u8 oc_getreg_8(struct ocores_i2c *i2c, int reg)
{
	return ioread8(i2c->base + (reg << i2c->reg_shift));
}

static inline u8 oc_getreg_16(struct ocores_i2c *i2c, int reg)
{
	return ioread16(i2c->base + (reg << i2c->reg_shift));
}

static inline u8 oc_getreg_32(struct ocores_i2c *i2c, int reg)
{
	return ioread32(i2c->base + (reg << i2c->reg_shift));
}

static inline u8 oc_getreg_16be(struct ocores_i2c *i2c, int reg)
{
	return ioread16be(i2c->base + (reg << i2c->reg_shift));
}

static inline u8 oc_getreg_32be(struct ocores_i2c *i2c, int reg)
{
	return ioread32be(i2c->base + (reg << i2c->reg_shift));
}

static void oc_setreg_io_8(struct ocores_i2c *i2c, int reg, u8 value)
{
	outb(value, i2c->iobase + reg);
}

static inline u8 oc_getreg_io_8(struct ocores_i2c *i2c, int reg)
{
	return inb(i2c->iobase + reg);
}

static inline void oc_setreg(struct ocores_i2c *i2c, int reg, u8 value)
{
	i2c->setreg(i2c, reg, value);
}

static inline u8 oc_getreg(struct ocores_i2c *i2c, int reg)
{
	return i2c->getreg(i2c, reg);
}

static void ocores_process(struct ocores_i2c *i2c, u8 stat)
{
	struct i2c_msg *msg = i2c->msg;
	unsigned long flags;

	/*
	 * If we spin here is because we are in timeout, so we are going
	 * to be in STATE_ERROR. See ocores_process_timeout()
	 */
	spin_lock_irqsave(&i2c->process_lock, flags);

	if ((i2c->state == STATE_DONE) || (i2c->state == STATE_ERROR)) {
		/* stop has been sent */
		oc_setreg(i2c, OCI2C_CMD, OCI2C_CMD_IACK);
		wake_up(&i2c->wait);
		goto out;
	}

	/* error? */
	if (stat & OCI2C_STAT_ARBLOST) {
		i2c->state = STATE_ERROR;
		oc_setreg(i2c, OCI2C_CMD, OCI2C_CMD_STOP);
		goto out;
	}

	if ((i2c->state == STATE_START) || (i2c->state == STATE_WRITE)) {
		i2c->state =
			(msg->flags & I2C_M_RD) ? STATE_READ : STATE_WRITE;

		if (stat & OCI2C_STAT_NACK) {
			i2c->state = STATE_ERROR;
			oc_setreg(i2c, OCI2C_CMD, OCI2C_CMD_STOP);
			goto out;
		}
	} else {
		msg->buf[i2c->pos++] = oc_getreg(i2c, OCI2C_DATA);
	}

	/* end of msg? */
	if (i2c->pos == msg->len) {
		i2c->nmsgs--;
		i2c->msg++;
		i2c->pos = 0;
		msg = i2c->msg;

		if (i2c->nmsgs) {	/* end? */
			/* send start? */
			if (!(msg->flags & I2C_M_NOSTART)) {
				u8 addr = i2c_8bit_addr_from_msg(msg);

				i2c->state = STATE_START;

				oc_setreg(i2c, OCI2C_DATA, addr);
				oc_setreg(i2c, OCI2C_CMD, OCI2C_CMD_START);
				goto out;
			}
			i2c->state = (msg->flags & I2C_M_RD)
				? STATE_READ : STATE_WRITE;
		} else {
			i2c->state = STATE_DONE;
			oc_setreg(i2c, OCI2C_CMD, OCI2C_CMD_STOP);
			goto out;
		}
	}

	if (i2c->state == STATE_READ) {
		oc_setreg(i2c, OCI2C_CMD, i2c->pos == (msg->len-1) ?
			  OCI2C_CMD_READ_NACK : OCI2C_CMD_READ_ACK);
	} else {
		oc_setreg(i2c, OCI2C_DATA, msg->buf[i2c->pos++]);
		oc_setreg(i2c, OCI2C_CMD, OCI2C_CMD_WRITE);
	}

out:
	spin_unlock_irqrestore(&i2c->process_lock, flags);
}

static irqreturn_t ocores_isr(int irq, void *dev_id)
{
	struct ocores_i2c *i2c = dev_id;
	u8 stat = oc_getreg(i2c, OCI2C_STATUS);

	if (!(stat & OCI2C_STAT_IF))
		return IRQ_NONE;

	ocores_process(i2c, stat);

	return IRQ_HANDLED;
}

/**
 * Process timeout event
 * @i2c: ocores I2C device instance
 */
static void ocores_process_timeout(struct ocores_i2c *i2c)
<<<<<<< HEAD
{
	unsigned long flags;

	spin_lock_irqsave(&i2c->process_lock, flags);
	i2c->state = STATE_ERROR;
	oc_setreg(i2c, OCI2C_CMD, OCI2C_CMD_STOP);
	spin_unlock_irqrestore(&i2c->process_lock, flags);
}

/**
 * Wait until something change in a given register
 * @i2c: ocores I2C device instance
 * @reg: register to query
 * @mask: bitmask to apply on register value
 * @val: expected result
 * @timeout: timeout in jiffies
 *
 * Timeout is necessary to avoid to stay here forever when the chip
 * does not answer correctly.
 *
 * Return: 0 on success, -ETIMEDOUT on timeout
 */
static int ocores_wait(struct ocores_i2c *i2c,
		       int reg, u8 mask, u8 val,
		       const unsigned long timeout)
{
	unsigned long j;

	j = jiffies + timeout;
	while (1) {
		u8 status = oc_getreg(i2c, reg);

		if ((status & mask) == val)
			break;

		if (time_after(jiffies, j))
			return -ETIMEDOUT;
	}
	return 0;
}

/**
 * Wait until is possible to process some data
 * @i2c: ocores I2C device instance
 *
 * Used when the device is in polling mode (interrupts disabled).
 *
 * Return: 0 on success, -ETIMEDOUT on timeout
 */
static int ocores_poll_wait(struct ocores_i2c *i2c)
{
	u8 mask;
	int err;

	if (i2c->state == STATE_DONE || i2c->state == STATE_ERROR) {
		/* transfer is over */
		mask = OCI2C_STAT_BUSY;
	} else {
		/* on going transfer */
		mask = OCI2C_STAT_TIP;
		/*
		 * We wait for the data to be transferred (8bit),
		 * then we start polling on the ACK/NACK bit
		 */
		udelay((8 * 1000) / i2c->bus_clock_khz);
	}

	/*
	 * once we are here we expect to get the expected result immediately
	 * so if after 1ms we timeout then something is broken.
	 */
	err = ocores_wait(i2c, OCI2C_STATUS, mask, 0, msecs_to_jiffies(1));
	if (err)
		dev_warn(i2c->adap.dev.parent,
			 "%s: STATUS timeout, bit 0x%x did not clear in 1ms\n",
			 __func__, mask);
	return err;
}

/**
 * It handles an IRQ-less transfer
 * @i2c: ocores I2C device instance
 *
 * Even if IRQ are disabled, the I2C OpenCore IP behavior is exactly the same
 * (only that IRQ are not produced). This means that we can re-use entirely
 * ocores_isr(), we just add our polling code around it.
 *
 * It can run in atomic context
 */
static void ocores_process_polling(struct ocores_i2c *i2c)
{
	while (1) {
		irqreturn_t ret;
		int err;

		err = ocores_poll_wait(i2c);
		if (err) {
			i2c->state = STATE_ERROR;
			break; /* timeout */
		}

		ret = ocores_isr(-1, i2c);
		if (ret == IRQ_NONE)
			break; /* all messages have been transferred */
	}
}

static int ocores_xfer_core(struct ocores_i2c *i2c,
			    struct i2c_msg *msgs, int num,
			    bool polling)
{
=======
{
	unsigned long flags;

	spin_lock_irqsave(&i2c->process_lock, flags);
	i2c->state = STATE_ERROR;
	oc_setreg(i2c, OCI2C_CMD, OCI2C_CMD_STOP);
	spin_unlock_irqrestore(&i2c->process_lock, flags);
}

/**
 * Wait until something change in a given register
 * @i2c: ocores I2C device instance
 * @reg: register to query
 * @mask: bitmask to apply on register value
 * @val: expected result
 * @timeout: timeout in jiffies
 *
 * Timeout is necessary to avoid to stay here forever when the chip
 * does not answer correctly.
 *
 * Return: 0 on success, -ETIMEDOUT on timeout
 */
static int ocores_wait(struct ocores_i2c *i2c,
		       int reg, u8 mask, u8 val,
		       const unsigned long timeout)
{
	unsigned long j;

	j = jiffies + timeout;
	while (1) {
		u8 status = oc_getreg(i2c, reg);

		if ((status & mask) == val)
			break;

		if (time_after(jiffies, j))
			return -ETIMEDOUT;
	}
	return 0;
}

/**
 * Wait until is possible to process some data
 * @i2c: ocores I2C device instance
 *
 * Used when the device is in polling mode (interrupts disabled).
 *
 * Return: 0 on success, -ETIMEDOUT on timeout
 */
static int ocores_poll_wait(struct ocores_i2c *i2c)
{
	u8 mask;
	int err;

	if (i2c->state == STATE_DONE || i2c->state == STATE_ERROR) {
		/* transfer is over */
		mask = OCI2C_STAT_BUSY;
	} else {
		/* on going transfer */
		mask = OCI2C_STAT_TIP;
		/*
		 * We wait for the data to be transferred (8bit),
		 * then we start polling on the ACK/NACK bit
		 */
		udelay((8 * 1000) / i2c->bus_clock_khz);
	}

	/*
	 * once we are here we expect to get the expected result immediately
	 * so if after 1ms we timeout then something is broken.
	 */
	err = ocores_wait(i2c, OCI2C_STATUS, mask, 0, msecs_to_jiffies(1));
	if (err)
		dev_warn(i2c->adap.dev.parent,
			 "%s: STATUS timeout, bit 0x%x did not clear in 1ms\n",
			 __func__, mask);
	return err;
}

/**
 * It handles an IRQ-less transfer
 * @i2c: ocores I2C device instance
 *
 * Even if IRQ are disabled, the I2C OpenCore IP behavior is exactly the same
 * (only that IRQ are not produced). This means that we can re-use entirely
 * ocores_isr(), we just add our polling code around it.
 *
 * It can run in atomic context
 */
static void ocores_process_polling(struct ocores_i2c *i2c)
{
	while (1) {
		irqreturn_t ret;
		int err;

		err = ocores_poll_wait(i2c);
		if (err) {
			i2c->state = STATE_ERROR;
			break; /* timeout */
		}

		ret = ocores_isr(-1, i2c);
		if (ret == IRQ_NONE)
			break; /* all messages have been transferred */
	}
}

static int ocores_xfer_core(struct ocores_i2c *i2c,
			    struct i2c_msg *msgs, int num,
			    bool polling)
{
>>>>>>> 0ecfebd2
	int ret;
	u8 ctrl;

	ctrl = oc_getreg(i2c, OCI2C_CONTROL);
	if (polling)
		oc_setreg(i2c, OCI2C_CONTROL, ctrl & ~OCI2C_CTRL_IEN);
	else
		oc_setreg(i2c, OCI2C_CONTROL, ctrl | OCI2C_CTRL_IEN);

	i2c->msg = msgs;
	i2c->pos = 0;
	i2c->nmsgs = num;
	i2c->state = STATE_START;

	oc_setreg(i2c, OCI2C_DATA, i2c_8bit_addr_from_msg(i2c->msg));
	oc_setreg(i2c, OCI2C_CMD, OCI2C_CMD_START);

	if (polling) {
		ocores_process_polling(i2c);
	} else {
		ret = wait_event_timeout(i2c->wait,
					 (i2c->state == STATE_ERROR) ||
					 (i2c->state == STATE_DONE), HZ);
		if (ret == 0) {
			ocores_process_timeout(i2c);
			return -ETIMEDOUT;
		}
	}

	return (i2c->state == STATE_DONE) ? num : -EIO;
}

static int ocores_xfer_polling(struct i2c_adapter *adap,
			       struct i2c_msg *msgs, int num)
{
	return ocores_xfer_core(i2c_get_adapdata(adap), msgs, num, true);
}

static int ocores_xfer(struct i2c_adapter *adap,
		       struct i2c_msg *msgs, int num)
{
<<<<<<< HEAD
	struct ocores_i2c *i2c = i2c_get_adapdata(adap);

	if (i2c->flags & OCORES_FLAG_POLL)
		return ocores_xfer_polling(adap, msgs, num);
	return ocores_xfer_core(i2c, msgs, num, false);
=======
	return ocores_xfer_core(i2c_get_adapdata(adap), msgs, num, false);
>>>>>>> 0ecfebd2
}

static int ocores_init(struct device *dev, struct ocores_i2c *i2c)
{
	int prescale;
	int diff;
	u8 ctrl = oc_getreg(i2c, OCI2C_CONTROL);

	/* make sure the device is disabled */
	ctrl &= ~(OCI2C_CTRL_EN | OCI2C_CTRL_IEN);
	oc_setreg(i2c, OCI2C_CONTROL, ctrl);

	prescale = (i2c->ip_clock_khz / (5 * i2c->bus_clock_khz)) - 1;
	prescale = clamp(prescale, 0, 0xffff);

	diff = i2c->ip_clock_khz / (5 * (prescale + 1)) - i2c->bus_clock_khz;
	if (abs(diff) > i2c->bus_clock_khz / 10) {
		dev_err(dev,
			"Unsupported clock settings: core: %d KHz, bus: %d KHz\n",
			i2c->ip_clock_khz, i2c->bus_clock_khz);
		return -EINVAL;
	}

	oc_setreg(i2c, OCI2C_PRELOW, prescale & 0xff);
	oc_setreg(i2c, OCI2C_PREHIGH, prescale >> 8);

	/* Init the device */
	oc_setreg(i2c, OCI2C_CMD, OCI2C_CMD_IACK);
	oc_setreg(i2c, OCI2C_CONTROL, ctrl | OCI2C_CTRL_EN);

	return 0;
}


static u32 ocores_func(struct i2c_adapter *adap)
{
	return I2C_FUNC_I2C | I2C_FUNC_SMBUS_EMUL;
}

static struct i2c_algorithm ocores_algorithm = {
	.master_xfer = ocores_xfer,
	.master_xfer_atomic = ocores_xfer_polling,
	.functionality = ocores_func,
};

static const struct i2c_adapter ocores_adapter = {
	.owner = THIS_MODULE,
	.name = "i2c-ocores",
	.class = I2C_CLASS_DEPRECATED,
	.algo = &ocores_algorithm,
};

static const struct of_device_id ocores_i2c_match[] = {
	{
		.compatible = "opencores,i2c-ocores",
		.data = (void *)TYPE_OCORES,
	},
	{
		.compatible = "aeroflexgaisler,i2cmst",
		.data = (void *)TYPE_GRLIB,
	},
	{},
};
MODULE_DEVICE_TABLE(of, ocores_i2c_match);

#ifdef CONFIG_OF
/*
 * Read and write functions for the GRLIB port of the controller. Registers are
 * 32-bit big endian and the PRELOW and PREHIGH registers are merged into one
 * register. The subsequent registers have their offsets decreased accordingly.
 */
static u8 oc_getreg_grlib(struct ocores_i2c *i2c, int reg)
{
	u32 rd;
	int rreg = reg;

	if (reg != OCI2C_PRELOW)
		rreg--;
	rd = ioread32be(i2c->base + (rreg << i2c->reg_shift));
	if (reg == OCI2C_PREHIGH)
		return (u8)(rd >> 8);
	else
		return (u8)rd;
}

static void oc_setreg_grlib(struct ocores_i2c *i2c, int reg, u8 value)
{
	u32 curr, wr;
	int rreg = reg;

	if (reg != OCI2C_PRELOW)
		rreg--;
	if (reg == OCI2C_PRELOW || reg == OCI2C_PREHIGH) {
		curr = ioread32be(i2c->base + (rreg << i2c->reg_shift));
		if (reg == OCI2C_PRELOW)
			wr = (curr & 0xff00) | value;
		else
			wr = (((u32)value) << 8) | (curr & 0xff);
	} else {
		wr = value;
	}
	iowrite32be(wr, i2c->base + (rreg << i2c->reg_shift));
}

static int ocores_i2c_of_probe(struct platform_device *pdev,
				struct ocores_i2c *i2c)
{
	struct device_node *np = pdev->dev.of_node;
	const struct of_device_id *match;
	u32 val;
	u32 clock_frequency;
	bool clock_frequency_present;

	if (of_property_read_u32(np, "reg-shift", &i2c->reg_shift)) {
		/* no 'reg-shift', check for deprecated 'regstep' */
		if (!of_property_read_u32(np, "regstep", &val)) {
			if (!is_power_of_2(val)) {
				dev_err(&pdev->dev, "invalid regstep %d\n",
					val);
				return -EINVAL;
			}
			i2c->reg_shift = ilog2(val);
			dev_warn(&pdev->dev,
				"regstep property deprecated, use reg-shift\n");
		}
	}

	clock_frequency_present = !of_property_read_u32(np, "clock-frequency",
							&clock_frequency);
	i2c->bus_clock_khz = 100;

	i2c->clk = devm_clk_get(&pdev->dev, NULL);

	if (!IS_ERR(i2c->clk)) {
		int ret = clk_prepare_enable(i2c->clk);

		if (ret) {
			dev_err(&pdev->dev,
				"clk_prepare_enable failed: %d\n", ret);
			return ret;
		}
		i2c->ip_clock_khz = clk_get_rate(i2c->clk) / 1000;
		if (clock_frequency_present)
			i2c->bus_clock_khz = clock_frequency / 1000;
	}

	if (i2c->ip_clock_khz == 0) {
		if (of_property_read_u32(np, "opencores,ip-clock-frequency",
						&val)) {
			if (!clock_frequency_present) {
				dev_err(&pdev->dev,
					"Missing required parameter 'opencores,ip-clock-frequency'\n");
				clk_disable_unprepare(i2c->clk);
				return -ENODEV;
			}
			i2c->ip_clock_khz = clock_frequency / 1000;
			dev_warn(&pdev->dev,
				 "Deprecated usage of the 'clock-frequency' property, please update to 'opencores,ip-clock-frequency'\n");
		} else {
			i2c->ip_clock_khz = val / 1000;
			if (clock_frequency_present)
				i2c->bus_clock_khz = clock_frequency / 1000;
		}
	}

	of_property_read_u32(pdev->dev.of_node, "reg-io-width",
				&i2c->reg_io_width);

	match = of_match_node(ocores_i2c_match, pdev->dev.of_node);
	if (match && (long)match->data == TYPE_GRLIB) {
		dev_dbg(&pdev->dev, "GRLIB variant of i2c-ocores\n");
		i2c->setreg = oc_setreg_grlib;
		i2c->getreg = oc_getreg_grlib;
	}

	return 0;
}
#else
#define ocores_i2c_of_probe(pdev, i2c) -ENODEV
#endif

static int ocores_i2c_probe(struct platform_device *pdev)
{
	struct ocores_i2c *i2c;
	struct ocores_i2c_platform_data *pdata;
	struct resource *res;
	int irq;
	int ret;
	int i;

	i2c = devm_kzalloc(&pdev->dev, sizeof(*i2c), GFP_KERNEL);
	if (!i2c)
		return -ENOMEM;

	spin_lock_init(&i2c->process_lock);

	res = platform_get_resource(pdev, IORESOURCE_MEM, 0);
	if (res) {
		i2c->base = devm_ioremap_resource(&pdev->dev, res);
		if (IS_ERR(i2c->base))
			return PTR_ERR(i2c->base);
	} else {
		res = platform_get_resource(pdev, IORESOURCE_IO, 0);
		if (!res)
			return -EINVAL;
		i2c->iobase = res->start;
		if (!devm_request_region(&pdev->dev, res->start,
					 resource_size(res),
					 pdev->name)) {
			dev_err(&pdev->dev, "Can't get I/O resource.\n");
			return -EBUSY;
		}
		i2c->setreg = oc_setreg_io_8;
		i2c->getreg = oc_getreg_io_8;
	}

	pdata = dev_get_platdata(&pdev->dev);
	if (pdata) {
		i2c->reg_shift = pdata->reg_shift;
		i2c->reg_io_width = pdata->reg_io_width;
		i2c->ip_clock_khz = pdata->clock_khz;
		if (pdata->bus_khz)
			i2c->bus_clock_khz = pdata->bus_khz;
		else
			i2c->bus_clock_khz = 100;
	} else {
		ret = ocores_i2c_of_probe(pdev, i2c);
		if (ret)
			return ret;
	}

	if (i2c->reg_io_width == 0)
		i2c->reg_io_width = 1; /* Set to default value */

	if (!i2c->setreg || !i2c->getreg) {
		bool be = pdata ? pdata->big_endian :
			of_device_is_big_endian(pdev->dev.of_node);

		switch (i2c->reg_io_width) {
		case 1:
			i2c->setreg = oc_setreg_8;
			i2c->getreg = oc_getreg_8;
			break;

		case 2:
			i2c->setreg = be ? oc_setreg_16be : oc_setreg_16;
			i2c->getreg = be ? oc_getreg_16be : oc_getreg_16;
			break;

		case 4:
			i2c->setreg = be ? oc_setreg_32be : oc_setreg_32;
			i2c->getreg = be ? oc_getreg_32be : oc_getreg_32;
			break;

		default:
			dev_err(&pdev->dev, "Unsupported I/O width (%d)\n",
				i2c->reg_io_width);
			ret = -EINVAL;
			goto err_clk;
		}
	}

	init_waitqueue_head(&i2c->wait);

	irq = platform_get_irq(pdev, 0);
	if (irq == -ENXIO) {
<<<<<<< HEAD
		i2c->flags |= OCORES_FLAG_POLL;
=======
		ocores_algorithm.master_xfer = ocores_xfer_polling;
>>>>>>> 0ecfebd2
	} else {
		if (irq < 0)
			return irq;
	}

<<<<<<< HEAD
	if (!(i2c->flags & OCORES_FLAG_POLL)) {
=======
	if (ocores_algorithm.master_xfer != ocores_xfer_polling) {
>>>>>>> 0ecfebd2
		ret = devm_request_irq(&pdev->dev, irq, ocores_isr, 0,
				       pdev->name, i2c);
		if (ret) {
			dev_err(&pdev->dev, "Cannot claim IRQ\n");
			goto err_clk;
		}
	}

	ret = ocores_init(&pdev->dev, i2c);
	if (ret)
		goto err_clk;

	/* hook up driver to tree */
	platform_set_drvdata(pdev, i2c);
	i2c->adap = ocores_adapter;
	i2c_set_adapdata(&i2c->adap, i2c);
	i2c->adap.dev.parent = &pdev->dev;
	i2c->adap.dev.of_node = pdev->dev.of_node;

	/* add i2c adapter to i2c tree */
	ret = i2c_add_adapter(&i2c->adap);
	if (ret)
		goto err_clk;

	/* add in known devices to the bus */
	if (pdata) {
		for (i = 0; i < pdata->num_devices; i++)
			i2c_new_device(&i2c->adap, pdata->devices + i);
	}

	return 0;

err_clk:
	clk_disable_unprepare(i2c->clk);
	return ret;
}

static int ocores_i2c_remove(struct platform_device *pdev)
{
	struct ocores_i2c *i2c = platform_get_drvdata(pdev);
	u8 ctrl = oc_getreg(i2c, OCI2C_CONTROL);

	/* disable i2c logic */
	ctrl &= ~(OCI2C_CTRL_EN | OCI2C_CTRL_IEN);
	oc_setreg(i2c, OCI2C_CONTROL, ctrl);

	/* remove adapter & data */
	i2c_del_adapter(&i2c->adap);

	if (!IS_ERR(i2c->clk))
		clk_disable_unprepare(i2c->clk);

	return 0;
}

#ifdef CONFIG_PM_SLEEP
static int ocores_i2c_suspend(struct device *dev)
{
	struct ocores_i2c *i2c = dev_get_drvdata(dev);
	u8 ctrl = oc_getreg(i2c, OCI2C_CONTROL);

	/* make sure the device is disabled */
	ctrl &= ~(OCI2C_CTRL_EN | OCI2C_CTRL_IEN);
	oc_setreg(i2c, OCI2C_CONTROL, ctrl);

	if (!IS_ERR(i2c->clk))
		clk_disable_unprepare(i2c->clk);
	return 0;
}

static int ocores_i2c_resume(struct device *dev)
{
	struct ocores_i2c *i2c = dev_get_drvdata(dev);

	if (!IS_ERR(i2c->clk)) {
		unsigned long rate;
		int ret = clk_prepare_enable(i2c->clk);

		if (ret) {
			dev_err(dev,
				"clk_prepare_enable failed: %d\n", ret);
			return ret;
		}
		rate = clk_get_rate(i2c->clk) / 1000;
		if (rate)
			i2c->ip_clock_khz = rate;
	}
	return ocores_init(dev, i2c);
}

static SIMPLE_DEV_PM_OPS(ocores_i2c_pm, ocores_i2c_suspend, ocores_i2c_resume);
#define OCORES_I2C_PM	(&ocores_i2c_pm)
#else
#define OCORES_I2C_PM	NULL
#endif

static struct platform_driver ocores_i2c_driver = {
	.probe   = ocores_i2c_probe,
	.remove  = ocores_i2c_remove,
	.driver  = {
		.name = "ocores-i2c",
		.of_match_table = ocores_i2c_match,
		.pm = OCORES_I2C_PM,
	},
};

module_platform_driver(ocores_i2c_driver);

MODULE_AUTHOR("Peter Korsgaard <peter@korsgaard.com>");
MODULE_DESCRIPTION("OpenCores I2C bus driver");
MODULE_LICENSE("GPL");
MODULE_ALIAS("platform:ocores-i2c");<|MERGE_RESOLUTION|>--- conflicted
+++ resolved
@@ -25,11 +25,6 @@
 #include <linux/log2.h>
 #include <linux/spinlock.h>
 #include <linux/jiffies.h>
-<<<<<<< HEAD
-
-#define OCORES_FLAG_POLL BIT(0)
-=======
->>>>>>> 0ecfebd2
 
 /*
  * 'process_lock' exists because ocores_process() and ocores_process_timeout()
@@ -40,7 +35,6 @@
 	int iobase;
 	u32 reg_shift;
 	u32 reg_io_width;
-	unsigned long flags;
 	wait_queue_head_t wait;
 	struct i2c_adapter adap;
 	struct i2c_msg *msg;
@@ -254,7 +248,6 @@
  * @i2c: ocores I2C device instance
  */
 static void ocores_process_timeout(struct ocores_i2c *i2c)
-<<<<<<< HEAD
 {
 	unsigned long flags;
 
@@ -366,119 +359,6 @@
 			    struct i2c_msg *msgs, int num,
 			    bool polling)
 {
-=======
-{
-	unsigned long flags;
-
-	spin_lock_irqsave(&i2c->process_lock, flags);
-	i2c->state = STATE_ERROR;
-	oc_setreg(i2c, OCI2C_CMD, OCI2C_CMD_STOP);
-	spin_unlock_irqrestore(&i2c->process_lock, flags);
-}
-
-/**
- * Wait until something change in a given register
- * @i2c: ocores I2C device instance
- * @reg: register to query
- * @mask: bitmask to apply on register value
- * @val: expected result
- * @timeout: timeout in jiffies
- *
- * Timeout is necessary to avoid to stay here forever when the chip
- * does not answer correctly.
- *
- * Return: 0 on success, -ETIMEDOUT on timeout
- */
-static int ocores_wait(struct ocores_i2c *i2c,
-		       int reg, u8 mask, u8 val,
-		       const unsigned long timeout)
-{
-	unsigned long j;
-
-	j = jiffies + timeout;
-	while (1) {
-		u8 status = oc_getreg(i2c, reg);
-
-		if ((status & mask) == val)
-			break;
-
-		if (time_after(jiffies, j))
-			return -ETIMEDOUT;
-	}
-	return 0;
-}
-
-/**
- * Wait until is possible to process some data
- * @i2c: ocores I2C device instance
- *
- * Used when the device is in polling mode (interrupts disabled).
- *
- * Return: 0 on success, -ETIMEDOUT on timeout
- */
-static int ocores_poll_wait(struct ocores_i2c *i2c)
-{
-	u8 mask;
-	int err;
-
-	if (i2c->state == STATE_DONE || i2c->state == STATE_ERROR) {
-		/* transfer is over */
-		mask = OCI2C_STAT_BUSY;
-	} else {
-		/* on going transfer */
-		mask = OCI2C_STAT_TIP;
-		/*
-		 * We wait for the data to be transferred (8bit),
-		 * then we start polling on the ACK/NACK bit
-		 */
-		udelay((8 * 1000) / i2c->bus_clock_khz);
-	}
-
-	/*
-	 * once we are here we expect to get the expected result immediately
-	 * so if after 1ms we timeout then something is broken.
-	 */
-	err = ocores_wait(i2c, OCI2C_STATUS, mask, 0, msecs_to_jiffies(1));
-	if (err)
-		dev_warn(i2c->adap.dev.parent,
-			 "%s: STATUS timeout, bit 0x%x did not clear in 1ms\n",
-			 __func__, mask);
-	return err;
-}
-
-/**
- * It handles an IRQ-less transfer
- * @i2c: ocores I2C device instance
- *
- * Even if IRQ are disabled, the I2C OpenCore IP behavior is exactly the same
- * (only that IRQ are not produced). This means that we can re-use entirely
- * ocores_isr(), we just add our polling code around it.
- *
- * It can run in atomic context
- */
-static void ocores_process_polling(struct ocores_i2c *i2c)
-{
-	while (1) {
-		irqreturn_t ret;
-		int err;
-
-		err = ocores_poll_wait(i2c);
-		if (err) {
-			i2c->state = STATE_ERROR;
-			break; /* timeout */
-		}
-
-		ret = ocores_isr(-1, i2c);
-		if (ret == IRQ_NONE)
-			break; /* all messages have been transferred */
-	}
-}
-
-static int ocores_xfer_core(struct ocores_i2c *i2c,
-			    struct i2c_msg *msgs, int num,
-			    bool polling)
-{
->>>>>>> 0ecfebd2
 	int ret;
 	u8 ctrl;
 
@@ -520,15 +400,7 @@
 static int ocores_xfer(struct i2c_adapter *adap,
 		       struct i2c_msg *msgs, int num)
 {
-<<<<<<< HEAD
-	struct ocores_i2c *i2c = i2c_get_adapdata(adap);
-
-	if (i2c->flags & OCORES_FLAG_POLL)
-		return ocores_xfer_polling(adap, msgs, num);
-	return ocores_xfer_core(i2c, msgs, num, false);
-=======
 	return ocores_xfer_core(i2c_get_adapdata(adap), msgs, num, false);
->>>>>>> 0ecfebd2
 }
 
 static int ocores_init(struct device *dev, struct ocores_i2c *i2c)
@@ -795,21 +667,13 @@
 
 	irq = platform_get_irq(pdev, 0);
 	if (irq == -ENXIO) {
-<<<<<<< HEAD
-		i2c->flags |= OCORES_FLAG_POLL;
-=======
 		ocores_algorithm.master_xfer = ocores_xfer_polling;
->>>>>>> 0ecfebd2
 	} else {
 		if (irq < 0)
 			return irq;
 	}
 
-<<<<<<< HEAD
-	if (!(i2c->flags & OCORES_FLAG_POLL)) {
-=======
 	if (ocores_algorithm.master_xfer != ocores_xfer_polling) {
->>>>>>> 0ecfebd2
 		ret = devm_request_irq(&pdev->dev, irq, ocores_isr, 0,
 				       pdev->name, i2c);
 		if (ret) {
