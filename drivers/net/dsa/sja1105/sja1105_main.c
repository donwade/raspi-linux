// SPDX-License-Identifier: GPL-2.0
/* Copyright (c) 2018, Sensor-Technik Wiedemann GmbH
 * Copyright (c) 2018-2019, Vladimir Oltean <olteanv@gmail.com>
 */

#define pr_fmt(fmt) KBUILD_MODNAME ": " fmt

#include <linux/delay.h>
#include <linux/module.h>
#include <linux/printk.h>
#include <linux/spi/spi.h>
#include <linux/errno.h>
#include <linux/gpio/consumer.h>
#include <linux/phylink.h>
#include <linux/of.h>
#include <linux/of_net.h>
#include <linux/of_mdio.h>
#include <linux/of_device.h>
#include <linux/pcs/pcs-xpcs.h>
#include <linux/netdev_features.h>
#include <linux/netdevice.h>
#include <linux/if_bridge.h>
#include <linux/if_ether.h>
#include <linux/dsa/8021q.h>
#include "sja1105.h"
#include "sja1105_tas.h"

#define SJA1105_UNKNOWN_MULTICAST	0x010000000000ull

<<<<<<< HEAD
static void sja1105_hw_reset(struct gpio_desc *gpio, unsigned int pulse_len,
			     unsigned int startup_delay)
=======
/* Configure the optional reset pin and bring up switch */
static int sja1105_hw_reset(struct device *dev, unsigned int pulse_len,
			    unsigned int startup_delay)
>>>>>>> df0cc57e
{
	struct gpio_desc *gpio;

	gpio = gpiod_get_optional(dev, "reset", GPIOD_OUT_HIGH);
	if (IS_ERR(gpio))
		return PTR_ERR(gpio);

	if (!gpio)
		return 0;

	gpiod_set_value_cansleep(gpio, 1);
	/* Wait for minimum reset pulse length */
	msleep(pulse_len);
	gpiod_set_value_cansleep(gpio, 0);
	/* Wait until chip is ready after reset */
	msleep(startup_delay);

	gpiod_put(gpio);

	return 0;
}

static void
sja1105_port_allow_traffic(struct sja1105_l2_forwarding_entry *l2_fwd,
			   int from, int to, bool allow)
{
	if (allow)
		l2_fwd[from].reach_port |= BIT(to);
	else
		l2_fwd[from].reach_port &= ~BIT(to);
}

static bool sja1105_can_forward(struct sja1105_l2_forwarding_entry *l2_fwd,
				int from, int to)
{
	return !!(l2_fwd[from].reach_port & BIT(to));
}

static int sja1105_is_vlan_configured(struct sja1105_private *priv, u16 vid)
{
	struct sja1105_vlan_lookup_entry *vlan;
	int count, i;

	vlan = priv->static_config.tables[BLK_IDX_VLAN_LOOKUP].entries;
	count = priv->static_config.tables[BLK_IDX_VLAN_LOOKUP].entry_count;

	for (i = 0; i < count; i++)
		if (vlan[i].vlanid == vid)
			return i;

	/* Return an invalid entry index if not found */
	return -1;
}

static int sja1105_drop_untagged(struct dsa_switch *ds, int port, bool drop)
{
	struct sja1105_private *priv = ds->priv;
	struct sja1105_mac_config_entry *mac;

	mac = priv->static_config.tables[BLK_IDX_MAC_CONFIG].entries;

	if (mac[port].drpuntag == drop)
		return 0;

	mac[port].drpuntag = drop;

	return sja1105_dynamic_config_write(priv, BLK_IDX_MAC_CONFIG, port,
					    &mac[port], true);
}

static int sja1105_pvid_apply(struct sja1105_private *priv, int port, u16 pvid)
{
	struct sja1105_mac_config_entry *mac;

	mac = priv->static_config.tables[BLK_IDX_MAC_CONFIG].entries;

	if (mac[port].vlanid == pvid)
		return 0;

	mac[port].vlanid = pvid;

	return sja1105_dynamic_config_write(priv, BLK_IDX_MAC_CONFIG, port,
					    &mac[port], true);
}

static int sja1105_commit_pvid(struct dsa_switch *ds, int port)
{
	struct dsa_port *dp = dsa_to_port(ds, port);
	struct sja1105_private *priv = ds->priv;
	struct sja1105_vlan_lookup_entry *vlan;
	bool drop_untagged = false;
	int match, rc;
	u16 pvid;

	if (dp->bridge_dev && br_vlan_enabled(dp->bridge_dev))
		pvid = priv->bridge_pvid[port];
	else
		pvid = priv->tag_8021q_pvid[port];

	rc = sja1105_pvid_apply(priv, port, pvid);
	if (rc)
		return rc;

	/* Only force dropping of untagged packets when the port is under a
	 * VLAN-aware bridge. When the tag_8021q pvid is used, we are
	 * deliberately removing the RX VLAN from the port's VMEMB_PORT list,
	 * to prevent DSA tag spoofing from the link partner. Untagged packets
	 * are the only ones that should be received with tag_8021q, so
	 * definitely don't drop them.
	 */
	if (pvid == priv->bridge_pvid[port]) {
		vlan = priv->static_config.tables[BLK_IDX_VLAN_LOOKUP].entries;

		match = sja1105_is_vlan_configured(priv, pvid);

		if (match < 0 || !(vlan[match].vmemb_port & BIT(port)))
			drop_untagged = true;
	}

	if (dsa_is_cpu_port(ds, port) || dsa_is_dsa_port(ds, port))
		drop_untagged = true;

	return sja1105_drop_untagged(ds, port, drop_untagged);
}

static int sja1105_init_mac_settings(struct sja1105_private *priv)
{
	struct sja1105_mac_config_entry default_mac = {
		/* Enable all 8 priority queues on egress.
		 * Every queue i holds top[i] - base[i] frames.
		 * Sum of top[i] - base[i] is 511 (max hardware limit).
		 */
		.top  = {0x3F, 0x7F, 0xBF, 0xFF, 0x13F, 0x17F, 0x1BF, 0x1FF},
		.base = {0x0, 0x40, 0x80, 0xC0, 0x100, 0x140, 0x180, 0x1C0},
		.enabled = {true, true, true, true, true, true, true, true},
		/* Keep standard IFG of 12 bytes on egress. */
		.ifg = 0,
		/* Always put the MAC speed in automatic mode, where it can be
		 * adjusted at runtime by PHYLINK.
		 */
		.speed = priv->info->port_speed[SJA1105_SPEED_AUTO],
		/* No static correction for 1-step 1588 events */
		.tp_delin = 0,
		.tp_delout = 0,
		/* Disable aging for critical TTEthernet traffic */
		.maxage = 0xFF,
		/* Internal VLAN (pvid) to apply to untagged ingress */
		.vlanprio = 0,
		.vlanid = 1,
		.ing_mirr = false,
		.egr_mirr = false,
		/* Don't drop traffic with other EtherType than ETH_P_IP */
		.drpnona664 = false,
		/* Don't drop double-tagged traffic */
		.drpdtag = false,
		/* Don't drop untagged traffic */
		.drpuntag = false,
		/* Don't retag 802.1p (VID 0) traffic with the pvid */
		.retag = false,
		/* Disable learning and I/O on user ports by default -
		 * STP will enable it.
		 */
		.dyn_learn = false,
		.egress = false,
		.ingress = false,
	};
	struct sja1105_mac_config_entry *mac;
	struct dsa_switch *ds = priv->ds;
	struct sja1105_table *table;
	struct dsa_port *dp;

	table = &priv->static_config.tables[BLK_IDX_MAC_CONFIG];

	/* Discard previous MAC Configuration Table */
	if (table->entry_count) {
		kfree(table->entries);
		table->entry_count = 0;
	}

	table->entries = kcalloc(table->ops->max_entry_count,
				 table->ops->unpacked_entry_size, GFP_KERNEL);
	if (!table->entries)
		return -ENOMEM;

	table->entry_count = table->ops->max_entry_count;

	mac = table->entries;

	list_for_each_entry(dp, &ds->dst->ports, list) {
		if (dp->ds != ds)
			continue;

		mac[dp->index] = default_mac;

		/* Let sja1105_bridge_stp_state_set() keep address learning
		 * enabled for the DSA ports. CPU ports use software-assisted
		 * learning to ensure that only FDB entries belonging to the
		 * bridge are learned, and that they are learned towards all
		 * CPU ports in a cross-chip topology if multiple CPU ports
		 * exist.
		 */
		if (dsa_port_is_dsa(dp))
			dp->learning = true;

		/* Disallow untagged packets from being received on the
		 * CPU and DSA ports.
		 */
		if (dsa_port_is_cpu(dp) || dsa_port_is_dsa(dp))
			mac[dp->index].drpuntag = true;
	}

	return 0;
}

static int sja1105_init_mii_settings(struct sja1105_private *priv)
{
	struct device *dev = &priv->spidev->dev;
	struct sja1105_xmii_params_entry *mii;
	struct dsa_switch *ds = priv->ds;
	struct sja1105_table *table;
	int i;

	table = &priv->static_config.tables[BLK_IDX_XMII_PARAMS];

	/* Discard previous xMII Mode Parameters Table */
	if (table->entry_count) {
		kfree(table->entries);
		table->entry_count = 0;
	}

	table->entries = kcalloc(table->ops->max_entry_count,
				 table->ops->unpacked_entry_size, GFP_KERNEL);
	if (!table->entries)
		return -ENOMEM;

	/* Override table based on PHYLINK DT bindings */
	table->entry_count = table->ops->max_entry_count;

	mii = table->entries;

	for (i = 0; i < ds->num_ports; i++) {
		sja1105_mii_role_t role = XMII_MAC;

		if (dsa_is_unused_port(priv->ds, i))
			continue;

		switch (priv->phy_mode[i]) {
		case PHY_INTERFACE_MODE_INTERNAL:
			if (priv->info->internal_phy[i] == SJA1105_NO_PHY)
				goto unsupported;

			mii->xmii_mode[i] = XMII_MODE_MII;
			if (priv->info->internal_phy[i] == SJA1105_PHY_BASE_TX)
				mii->special[i] = true;

			break;
		case PHY_INTERFACE_MODE_REVMII:
			role = XMII_PHY;
			fallthrough;
		case PHY_INTERFACE_MODE_MII:
			if (!priv->info->supports_mii[i])
				goto unsupported;

			mii->xmii_mode[i] = XMII_MODE_MII;
			break;
		case PHY_INTERFACE_MODE_REVRMII:
			role = XMII_PHY;
			fallthrough;
		case PHY_INTERFACE_MODE_RMII:
			if (!priv->info->supports_rmii[i])
				goto unsupported;

			mii->xmii_mode[i] = XMII_MODE_RMII;
			break;
		case PHY_INTERFACE_MODE_RGMII:
		case PHY_INTERFACE_MODE_RGMII_ID:
		case PHY_INTERFACE_MODE_RGMII_RXID:
		case PHY_INTERFACE_MODE_RGMII_TXID:
			if (!priv->info->supports_rgmii[i])
				goto unsupported;

			mii->xmii_mode[i] = XMII_MODE_RGMII;
			break;
		case PHY_INTERFACE_MODE_SGMII:
			if (!priv->info->supports_sgmii[i])
				goto unsupported;

<<<<<<< HEAD
			mii->xmii_mode[i] = XMII_MODE_SGMII;
			mii->special[i] = true;
			break;
		case PHY_INTERFACE_MODE_2500BASEX:
			if (!priv->info->supports_2500basex[i])
				goto unsupported;

			mii->xmii_mode[i] = XMII_MODE_SGMII;
			mii->special[i] = true;
			break;
=======
			mii->xmii_mode[i] = XMII_MODE_SGMII;
			mii->special[i] = true;
			break;
		case PHY_INTERFACE_MODE_2500BASEX:
			if (!priv->info->supports_2500basex[i])
				goto unsupported;

			mii->xmii_mode[i] = XMII_MODE_SGMII;
			mii->special[i] = true;
			break;
>>>>>>> df0cc57e
unsupported:
		default:
			dev_err(dev, "Unsupported PHY mode %s on port %d!\n",
				phy_modes(priv->phy_mode[i]), i);
			return -EINVAL;
		}

		mii->phy_mac[i] = role;
	}
	return 0;
}

static int sja1105_init_static_fdb(struct sja1105_private *priv)
{
	struct sja1105_l2_lookup_entry *l2_lookup;
	struct sja1105_table *table;
	int port;

	table = &priv->static_config.tables[BLK_IDX_L2_LOOKUP];

	/* We only populate the FDB table through dynamic L2 Address Lookup
	 * entries, except for a special entry at the end which is a catch-all
	 * for unknown multicast and will be used to control flooding domain.
	 */
	if (table->entry_count) {
		kfree(table->entries);
		table->entry_count = 0;
	}

	if (!priv->info->can_limit_mcast_flood)
		return 0;

	table->entries = kcalloc(1, table->ops->unpacked_entry_size,
				 GFP_KERNEL);
	if (!table->entries)
		return -ENOMEM;

	table->entry_count = 1;
	l2_lookup = table->entries;

	/* All L2 multicast addresses have an odd first octet */
	l2_lookup[0].macaddr = SJA1105_UNKNOWN_MULTICAST;
	l2_lookup[0].mask_macaddr = SJA1105_UNKNOWN_MULTICAST;
	l2_lookup[0].lockeds = true;
	l2_lookup[0].index = SJA1105_MAX_L2_LOOKUP_COUNT - 1;

	/* Flood multicast to every port by default */
	for (port = 0; port < priv->ds->num_ports; port++)
		if (!dsa_is_unused_port(priv->ds, port))
			l2_lookup[0].destports |= BIT(port);

	return 0;
}

static int sja1105_init_l2_lookup_params(struct sja1105_private *priv)
{
	struct sja1105_l2_lookup_params_entry default_l2_lookup_params = {
		/* Learned FDB entries are forgotten after 300 seconds */
		.maxage = SJA1105_AGEING_TIME_MS(300000),
		/* All entries within a FDB bin are available for learning */
		.dyn_tbsz = SJA1105ET_FDB_BIN_SIZE,
		/* And the P/Q/R/S equivalent setting: */
		.start_dynspc = 0,
		/* 2^8 + 2^5 + 2^3 + 2^2 + 2^1 + 1 in Koopman notation */
		.poly = 0x97,
		/* This selects between Independent VLAN Learning (IVL) and
		 * Shared VLAN Learning (SVL)
		 */
		.shared_learn = true,
		/* Don't discard management traffic based on ENFPORT -
		 * we don't perform SMAC port enforcement anyway, so
		 * what we are setting here doesn't matter.
		 */
		.no_enf_hostprt = false,
		/* Don't learn SMAC for mac_fltres1 and mac_fltres0.
		 * Maybe correlate with no_linklocal_learn from bridge driver?
		 */
		.no_mgmt_learn = true,
		/* P/Q/R/S only */
		.use_static = true,
		/* Dynamically learned FDB entries can overwrite other (older)
		 * dynamic FDB entries
		 */
		.owr_dyn = true,
		.drpnolearn = true,
	};
	struct dsa_switch *ds = priv->ds;
	int port, num_used_ports = 0;
	struct sja1105_table *table;
	u64 max_fdb_entries;

	for (port = 0; port < ds->num_ports; port++)
		if (!dsa_is_unused_port(ds, port))
			num_used_ports++;

	max_fdb_entries = SJA1105_MAX_L2_LOOKUP_COUNT / num_used_ports;

	for (port = 0; port < ds->num_ports; port++) {
		if (dsa_is_unused_port(ds, port))
			continue;

		default_l2_lookup_params.maxaddrp[port] = max_fdb_entries;
	}

	table = &priv->static_config.tables[BLK_IDX_L2_LOOKUP_PARAMS];

	if (table->entry_count) {
		kfree(table->entries);
		table->entry_count = 0;
	}

	table->entries = kcalloc(table->ops->max_entry_count,
				 table->ops->unpacked_entry_size, GFP_KERNEL);
	if (!table->entries)
		return -ENOMEM;

	table->entry_count = table->ops->max_entry_count;

	/* This table only has a single entry */
	((struct sja1105_l2_lookup_params_entry *)table->entries)[0] =
				default_l2_lookup_params;

	return 0;
}

/* Set up a default VLAN for untagged traffic injected from the CPU
 * using management routes (e.g. STP, PTP) as opposed to tag_8021q.
 * All DT-defined ports are members of this VLAN, and there are no
 * restrictions on forwarding (since the CPU selects the destination).
 * Frames from this VLAN will always be transmitted as untagged, and
 * neither the bridge nor the 8021q module cannot create this VLAN ID.
 */
static int sja1105_init_static_vlan(struct sja1105_private *priv)
{
	struct sja1105_table *table;
	struct sja1105_vlan_lookup_entry pvid = {
		.type_entry = SJA1110_VLAN_D_TAG,
		.ving_mirr = 0,
		.vegr_mirr = 0,
		.vmemb_port = 0,
		.vlan_bc = 0,
		.tag_port = 0,
		.vlanid = SJA1105_DEFAULT_VLAN,
	};
	struct dsa_switch *ds = priv->ds;
	int port;

	table = &priv->static_config.tables[BLK_IDX_VLAN_LOOKUP];

	if (table->entry_count) {
		kfree(table->entries);
		table->entry_count = 0;
	}

	table->entries = kzalloc(table->ops->unpacked_entry_size,
				 GFP_KERNEL);
	if (!table->entries)
		return -ENOMEM;

	table->entry_count = 1;

	for (port = 0; port < ds->num_ports; port++) {
		if (dsa_is_unused_port(ds, port))
			continue;

		pvid.vmemb_port |= BIT(port);
		pvid.vlan_bc |= BIT(port);
		pvid.tag_port &= ~BIT(port);

		if (dsa_is_cpu_port(ds, port) || dsa_is_dsa_port(ds, port)) {
			priv->tag_8021q_pvid[port] = SJA1105_DEFAULT_VLAN;
			priv->bridge_pvid[port] = SJA1105_DEFAULT_VLAN;
		}
	}

	((struct sja1105_vlan_lookup_entry *)table->entries)[0] = pvid;
	return 0;
}

static int sja1105_init_l2_forwarding(struct sja1105_private *priv)
{
	struct sja1105_l2_forwarding_entry *l2fwd;
	struct dsa_switch *ds = priv->ds;
	struct dsa_switch_tree *dst;
	struct sja1105_table *table;
	struct dsa_link *dl;
	int port, tc;
	int from, to;

	table = &priv->static_config.tables[BLK_IDX_L2_FORWARDING];

	if (table->entry_count) {
		kfree(table->entries);
		table->entry_count = 0;
	}

	table->entries = kcalloc(table->ops->max_entry_count,
				 table->ops->unpacked_entry_size, GFP_KERNEL);
	if (!table->entries)
		return -ENOMEM;

	table->entry_count = table->ops->max_entry_count;

	l2fwd = table->entries;

	/* First 5 entries in the L2 Forwarding Table define the forwarding
	 * rules and the VLAN PCP to ingress queue mapping.
	 * Set up the ingress queue mapping first.
	 */
	for (port = 0; port < ds->num_ports; port++) {
		if (dsa_is_unused_port(ds, port))
			continue;

		for (tc = 0; tc < SJA1105_NUM_TC; tc++)
			l2fwd[port].vlan_pmap[tc] = tc;
	}

	/* Then manage the forwarding domain for user ports. These can forward
	 * only to the always-on domain (CPU port and DSA links)
	 */
	for (from = 0; from < ds->num_ports; from++) {
		if (!dsa_is_user_port(ds, from))
			continue;
<<<<<<< HEAD

		for (to = 0; to < ds->num_ports; to++) {
			if (!dsa_is_cpu_port(ds, to) &&
			    !dsa_is_dsa_port(ds, to))
				continue;

			l2fwd[from].bc_domain |= BIT(to);
			l2fwd[from].fl_domain |= BIT(to);

=======

		for (to = 0; to < ds->num_ports; to++) {
			if (!dsa_is_cpu_port(ds, to) &&
			    !dsa_is_dsa_port(ds, to))
				continue;

			l2fwd[from].bc_domain |= BIT(to);
			l2fwd[from].fl_domain |= BIT(to);

>>>>>>> df0cc57e
			sja1105_port_allow_traffic(l2fwd, from, to, true);
		}
	}

	/* Then manage the forwarding domain for DSA links and CPU ports (the
	 * always-on domain). These can send packets to any enabled port except
	 * themselves.
	 */
	for (from = 0; from < ds->num_ports; from++) {
		if (!dsa_is_cpu_port(ds, from) && !dsa_is_dsa_port(ds, from))
			continue;

		for (to = 0; to < ds->num_ports; to++) {
			if (dsa_is_unused_port(ds, to))
				continue;

			if (from == to)
				continue;

			l2fwd[from].bc_domain |= BIT(to);
			l2fwd[from].fl_domain |= BIT(to);

			sja1105_port_allow_traffic(l2fwd, from, to, true);
		}
	}

	/* In odd topologies ("H" connections where there is a DSA link to
	 * another switch which also has its own CPU port), TX packets can loop
	 * back into the system (they are flooded from CPU port 1 to the DSA
	 * link, and from there to CPU port 2). Prevent this from happening by
	 * cutting RX from DSA links towards our CPU port, if the remote switch
	 * has its own CPU port and therefore doesn't need ours for network
	 * stack termination.
	 */
	dst = ds->dst;

	list_for_each_entry(dl, &dst->rtable, list) {
		if (dl->dp->ds != ds || dl->link_dp->cpu_dp == dl->dp->cpu_dp)
			continue;

		from = dl->dp->index;
		to = dsa_upstream_port(ds, from);
<<<<<<< HEAD

		dev_warn(ds->dev,
			 "H topology detected, cutting RX from DSA link %d to CPU port %d to prevent TX packet loops\n",
			 from, to);

		sja1105_port_allow_traffic(l2fwd, from, to, false);

		l2fwd[from].bc_domain &= ~BIT(to);
		l2fwd[from].fl_domain &= ~BIT(to);
	}

	/* Finally, manage the egress flooding domain. All ports start up with
	 * flooding enabled, including the CPU port and DSA links.
	 */
	for (port = 0; port < ds->num_ports; port++) {
		if (dsa_is_unused_port(ds, port))
			continue;

=======

		dev_warn(ds->dev,
			 "H topology detected, cutting RX from DSA link %d to CPU port %d to prevent TX packet loops\n",
			 from, to);

		sja1105_port_allow_traffic(l2fwd, from, to, false);

		l2fwd[from].bc_domain &= ~BIT(to);
		l2fwd[from].fl_domain &= ~BIT(to);
	}

	/* Finally, manage the egress flooding domain. All ports start up with
	 * flooding enabled, including the CPU port and DSA links.
	 */
	for (port = 0; port < ds->num_ports; port++) {
		if (dsa_is_unused_port(ds, port))
			continue;

>>>>>>> df0cc57e
		priv->ucast_egress_floods |= BIT(port);
		priv->bcast_egress_floods |= BIT(port);
	}

	/* Next 8 entries define VLAN PCP mapping from ingress to egress.
	 * Create a one-to-one mapping.
	 */
	for (tc = 0; tc < SJA1105_NUM_TC; tc++) {
		for (port = 0; port < ds->num_ports; port++) {
			if (dsa_is_unused_port(ds, port))
				continue;

			l2fwd[ds->num_ports + tc].vlan_pmap[port] = tc;
		}

		l2fwd[ds->num_ports + tc].type_egrpcp2outputq = true;
	}

	return 0;
}

static int sja1110_init_pcp_remapping(struct sja1105_private *priv)
{
	struct sja1110_pcp_remapping_entry *pcp_remap;
	struct dsa_switch *ds = priv->ds;
	struct sja1105_table *table;
	int port, tc;

	table = &priv->static_config.tables[BLK_IDX_PCP_REMAPPING];

	/* Nothing to do for SJA1105 */
	if (!table->ops->max_entry_count)
		return 0;

	if (table->entry_count) {
		kfree(table->entries);
		table->entry_count = 0;
	}

	table->entries = kcalloc(table->ops->max_entry_count,
				 table->ops->unpacked_entry_size, GFP_KERNEL);
	if (!table->entries)
		return -ENOMEM;

	table->entry_count = table->ops->max_entry_count;

	pcp_remap = table->entries;

	/* Repeat the configuration done for vlan_pmap */
	for (port = 0; port < ds->num_ports; port++) {
		if (dsa_is_unused_port(ds, port))
			continue;

		for (tc = 0; tc < SJA1105_NUM_TC; tc++)
			pcp_remap[port].egrpcp[tc] = tc;
	}

	return 0;
}

static int sja1105_init_l2_forwarding_params(struct sja1105_private *priv)
{
	struct sja1105_l2_forwarding_params_entry *l2fwd_params;
	struct sja1105_table *table;

	table = &priv->static_config.tables[BLK_IDX_L2_FORWARDING_PARAMS];

	if (table->entry_count) {
		kfree(table->entries);
		table->entry_count = 0;
	}

	table->entries = kcalloc(table->ops->max_entry_count,
				 table->ops->unpacked_entry_size, GFP_KERNEL);
	if (!table->entries)
		return -ENOMEM;

	table->entry_count = table->ops->max_entry_count;

	/* This table only has a single entry */
	l2fwd_params = table->entries;

	/* Disallow dynamic reconfiguration of vlan_pmap */
	l2fwd_params->max_dynp = 0;
	/* Use a single memory partition for all ingress queues */
	l2fwd_params->part_spc[0] = priv->info->max_frame_mem;

	return 0;
}

void sja1105_frame_memory_partitioning(struct sja1105_private *priv)
{
	struct sja1105_l2_forwarding_params_entry *l2_fwd_params;
	struct sja1105_vl_forwarding_params_entry *vl_fwd_params;
	struct sja1105_table *table;

	table = &priv->static_config.tables[BLK_IDX_L2_FORWARDING_PARAMS];
	l2_fwd_params = table->entries;
	l2_fwd_params->part_spc[0] = SJA1105_MAX_FRAME_MEMORY;

	/* If we have any critical-traffic virtual links, we need to reserve
	 * some frame buffer memory for them. At the moment, hardcode the value
	 * at 100 blocks of 128 bytes of memory each. This leaves 829 blocks
	 * remaining for best-effort traffic. TODO: figure out a more flexible
	 * way to perform the frame buffer partitioning.
	 */
	if (!priv->static_config.tables[BLK_IDX_VL_FORWARDING].entry_count)
		return;

	table = &priv->static_config.tables[BLK_IDX_VL_FORWARDING_PARAMS];
	vl_fwd_params = table->entries;

	l2_fwd_params->part_spc[0] -= SJA1105_VL_FRAME_MEMORY;
	vl_fwd_params->partspc[0] = SJA1105_VL_FRAME_MEMORY;
}

/* SJA1110 TDMACONFIGIDX values:
 *
 *      | 100 Mbps ports |  1Gbps ports  | 2.5Gbps ports | Disabled ports
 * -----+----------------+---------------+---------------+---------------
 *   0  |   0, [5:10]    |     [1:2]     |     [3:4]     |     retag
 *   1  |0, [5:10], retag|     [1:2]     |     [3:4]     |       -
 *   2  |   0, [5:10]    |  [1:3], retag |       4       |       -
 *   3  |   0, [5:10]    |[1:2], 4, retag|       3       |       -
 *   4  |  0, 2, [5:10]  |    1, retag   |     [3:4]     |       -
 *   5  |  0, 1, [5:10]  |    2, retag   |     [3:4]     |       -
 *  14  |   0, [5:10]    | [1:4], retag  |       -       |       -
 *  15  |     [5:10]     | [0:4], retag  |       -       |       -
 */
static void sja1110_select_tdmaconfigidx(struct sja1105_private *priv)
{
	struct sja1105_general_params_entry *general_params;
	struct sja1105_table *table;
	bool port_1_is_base_tx;
	bool port_3_is_2500;
	bool port_4_is_2500;
	u64 tdmaconfigidx;

	if (priv->info->device_id != SJA1110_DEVICE_ID)
		return;

	table = &priv->static_config.tables[BLK_IDX_GENERAL_PARAMS];
	general_params = table->entries;

	/* All the settings below are "as opposed to SGMII", which is the
	 * other pinmuxing option.
	 */
	port_1_is_base_tx = priv->phy_mode[1] == PHY_INTERFACE_MODE_INTERNAL;
	port_3_is_2500 = priv->phy_mode[3] == PHY_INTERFACE_MODE_2500BASEX;
	port_4_is_2500 = priv->phy_mode[4] == PHY_INTERFACE_MODE_2500BASEX;

	if (port_1_is_base_tx)
		/* Retagging port will operate at 1 Gbps */
		tdmaconfigidx = 5;
	else if (port_3_is_2500 && port_4_is_2500)
		/* Retagging port will operate at 100 Mbps */
		tdmaconfigidx = 1;
	else if (port_3_is_2500)
		/* Retagging port will operate at 1 Gbps */
		tdmaconfigidx = 3;
	else if (port_4_is_2500)
		/* Retagging port will operate at 1 Gbps */
		tdmaconfigidx = 2;
	else
		/* Retagging port will operate at 1 Gbps */
		tdmaconfigidx = 14;

	general_params->tdmaconfigidx = tdmaconfigidx;
}

static int sja1105_init_topology(struct sja1105_private *priv,
				 struct sja1105_general_params_entry *general_params)
{
	struct dsa_switch *ds = priv->ds;
	int port;

	/* The host port is the destination for traffic matching mac_fltres1
	 * and mac_fltres0 on all ports except itself. Default to an invalid
	 * value.
	 */
	general_params->host_port = ds->num_ports;

	/* Link-local traffic received on casc_port will be forwarded
	 * to host_port without embedding the source port and device ID
	 * info in the destination MAC address, and no RX timestamps will be
	 * taken either (presumably because it is a cascaded port and a
	 * downstream SJA switch already did that).
	 * To disable the feature, we need to do different things depending on
	 * switch generation. On SJA1105 we need to set an invalid port, while
	 * on SJA1110 which support multiple cascaded ports, this field is a
	 * bitmask so it must be left zero.
	 */
	if (!priv->info->multiple_cascade_ports)
		general_params->casc_port = ds->num_ports;

	for (port = 0; port < ds->num_ports; port++) {
		bool is_upstream = dsa_is_upstream_port(ds, port);
		bool is_dsa_link = dsa_is_dsa_port(ds, port);

		/* Upstream ports can be dedicated CPU ports or
		 * upstream-facing DSA links
		 */
		if (is_upstream) {
			if (general_params->host_port == ds->num_ports) {
				general_params->host_port = port;
			} else {
				dev_err(ds->dev,
					"Port %llu is already a host port, configuring %d as one too is not supported\n",
					general_params->host_port, port);
				return -EINVAL;
			}
		}

		/* Cascade ports are downstream-facing DSA links */
		if (is_dsa_link && !is_upstream) {
			if (priv->info->multiple_cascade_ports) {
				general_params->casc_port |= BIT(port);
			} else if (general_params->casc_port == ds->num_ports) {
				general_params->casc_port = port;
			} else {
				dev_err(ds->dev,
					"Port %llu is already a cascade port, configuring %d as one too is not supported\n",
					general_params->casc_port, port);
				return -EINVAL;
			}
		}
	}

	if (general_params->host_port == ds->num_ports) {
		dev_err(ds->dev, "No host port configured\n");
		return -EINVAL;
	}

	return 0;
}

static int sja1105_init_general_params(struct sja1105_private *priv)
{
	struct sja1105_general_params_entry default_general_params = {
		/* Allow dynamic changing of the mirror port */
		.mirr_ptacu = true,
		.switchid = priv->ds->index,
		/* Priority queue for link-local management frames
		 * (both ingress to and egress from CPU - PTP, STP etc)
		 */
		.hostprio = 7,
		.mac_fltres1 = SJA1105_LINKLOCAL_FILTER_A,
		.mac_flt1    = SJA1105_LINKLOCAL_FILTER_A_MASK,
		.incl_srcpt1 = false,
		.send_meta1  = false,
		.mac_fltres0 = SJA1105_LINKLOCAL_FILTER_B,
		.mac_flt0    = SJA1105_LINKLOCAL_FILTER_B_MASK,
		.incl_srcpt0 = false,
		.send_meta0  = false,
		/* Default to an invalid value */
		.mirr_port = priv->ds->num_ports,
		/* No TTEthernet */
		.vllupformat = SJA1105_VL_FORMAT_PSFP,
		.vlmarker = 0,
		.vlmask = 0,
		/* Only update correctionField for 1-step PTP (L2 transport) */
		.ignore2stf = 0,
		/* Forcefully disable VLAN filtering by telling
		 * the switch that VLAN has a different EtherType.
		 */
		.tpid = ETH_P_SJA1105,
		.tpid2 = ETH_P_SJA1105,
		/* Enable the TTEthernet engine on SJA1110 */
		.tte_en = true,
		/* Set up the EtherType for control packets on SJA1110 */
		.header_type = ETH_P_SJA1110,
	};
	struct sja1105_general_params_entry *general_params;
	struct sja1105_table *table;
	int rc;

	rc = sja1105_init_topology(priv, &default_general_params);
	if (rc)
		return rc;

	table = &priv->static_config.tables[BLK_IDX_GENERAL_PARAMS];

	if (table->entry_count) {
		kfree(table->entries);
		table->entry_count = 0;
	}

	table->entries = kcalloc(table->ops->max_entry_count,
				 table->ops->unpacked_entry_size, GFP_KERNEL);
	if (!table->entries)
		return -ENOMEM;

	table->entry_count = table->ops->max_entry_count;

	general_params = table->entries;

	/* This table only has a single entry */
	general_params[0] = default_general_params;

	sja1110_select_tdmaconfigidx(priv);

	return 0;
}

static int sja1105_init_avb_params(struct sja1105_private *priv)
{
	struct sja1105_avb_params_entry *avb;
	struct sja1105_table *table;

	table = &priv->static_config.tables[BLK_IDX_AVB_PARAMS];

	/* Discard previous AVB Parameters Table */
	if (table->entry_count) {
		kfree(table->entries);
		table->entry_count = 0;
	}

	table->entries = kcalloc(table->ops->max_entry_count,
				 table->ops->unpacked_entry_size, GFP_KERNEL);
	if (!table->entries)
		return -ENOMEM;

	table->entry_count = table->ops->max_entry_count;

	avb = table->entries;

	/* Configure the MAC addresses for meta frames */
	avb->destmeta = SJA1105_META_DMAC;
	avb->srcmeta  = SJA1105_META_SMAC;
	/* On P/Q/R/S, configure the direction of the PTP_CLK pin as input by
	 * default. This is because there might be boards with a hardware
	 * layout where enabling the pin as output might cause an electrical
	 * clash. On E/T the pin is always an output, which the board designers
	 * probably already knew, so even if there are going to be electrical
	 * issues, there's nothing we can do.
	 */
	avb->cas_master = false;

	return 0;
}

/* The L2 policing table is 2-stage. The table is looked up for each frame
 * according to the ingress port, whether it was broadcast or not, and the
 * classified traffic class (given by VLAN PCP). This portion of the lookup is
 * fixed, and gives access to the SHARINDX, an indirection register pointing
 * within the policing table itself, which is used to resolve the policer that
 * will be used for this frame.
 *
 *  Stage 1                              Stage 2
 * +------------+--------+              +---------------------------------+
 * |Port 0 TC 0 |SHARINDX|              | Policer 0: Rate, Burst, MTU     |
 * +------------+--------+              +---------------------------------+
 * |Port 0 TC 1 |SHARINDX|              | Policer 1: Rate, Burst, MTU     |
 * +------------+--------+              +---------------------------------+
 *    ...                               | Policer 2: Rate, Burst, MTU     |
 * +------------+--------+              +---------------------------------+
 * |Port 0 TC 7 |SHARINDX|              | Policer 3: Rate, Burst, MTU     |
 * +------------+--------+              +---------------------------------+
 * |Port 1 TC 0 |SHARINDX|              | Policer 4: Rate, Burst, MTU     |
 * +------------+--------+              +---------------------------------+
 *    ...                               | Policer 5: Rate, Burst, MTU     |
 * +------------+--------+              +---------------------------------+
 * |Port 1 TC 7 |SHARINDX|              | Policer 6: Rate, Burst, MTU     |
 * +------------+--------+              +---------------------------------+
 *    ...                               | Policer 7: Rate, Burst, MTU     |
 * +------------+--------+              +---------------------------------+
 * |Port 4 TC 7 |SHARINDX|                 ...
 * +------------+--------+
 * |Port 0 BCAST|SHARINDX|                 ...
 * +------------+--------+
 * |Port 1 BCAST|SHARINDX|                 ...
 * +------------+--------+
 *    ...                                  ...
 * +------------+--------+              +---------------------------------+
 * |Port 4 BCAST|SHARINDX|              | Policer 44: Rate, Burst, MTU    |
 * +------------+--------+              +---------------------------------+
 *
 * In this driver, we shall use policers 0-4 as statically alocated port
 * (matchall) policers. So we need to make the SHARINDX for all lookups
 * corresponding to this ingress port (8 VLAN PCP lookups and 1 broadcast
 * lookup) equal.
 * The remaining policers (40) shall be dynamically allocated for flower
 * policers, where the key is either vlan_prio or dst_mac ff:ff:ff:ff:ff:ff.
 */
#define SJA1105_RATE_MBPS(speed) (((speed) * 64000) / 1000)

static int sja1105_init_l2_policing(struct sja1105_private *priv)
{
	struct sja1105_l2_policing_entry *policing;
	struct dsa_switch *ds = priv->ds;
	struct sja1105_table *table;
	int port, tc;

	table = &priv->static_config.tables[BLK_IDX_L2_POLICING];

	/* Discard previous L2 Policing Table */
	if (table->entry_count) {
		kfree(table->entries);
		table->entry_count = 0;
	}

	table->entries = kcalloc(table->ops->max_entry_count,
				 table->ops->unpacked_entry_size, GFP_KERNEL);
	if (!table->entries)
		return -ENOMEM;

	table->entry_count = table->ops->max_entry_count;

	policing = table->entries;

	/* Setup shared indices for the matchall policers */
	for (port = 0; port < ds->num_ports; port++) {
		int mcast = (ds->num_ports * (SJA1105_NUM_TC + 1)) + port;
		int bcast = (ds->num_ports * SJA1105_NUM_TC) + port;

		for (tc = 0; tc < SJA1105_NUM_TC; tc++)
			policing[port * SJA1105_NUM_TC + tc].sharindx = port;

		policing[bcast].sharindx = port;
		/* Only SJA1110 has multicast policers */
		if (mcast <= table->ops->max_entry_count)
			policing[mcast].sharindx = port;
	}

	/* Setup the matchall policer parameters */
	for (port = 0; port < ds->num_ports; port++) {
		int mtu = VLAN_ETH_FRAME_LEN + ETH_FCS_LEN;

		if (dsa_is_cpu_port(ds, port) || dsa_is_dsa_port(ds, port))
			mtu += VLAN_HLEN;

		policing[port].smax = 65535; /* Burst size in bytes */
		policing[port].rate = SJA1105_RATE_MBPS(1000);
		policing[port].maxlen = mtu;
		policing[port].partition = 0;
	}

	return 0;
}

static int sja1105_static_config_load(struct sja1105_private *priv)
{
	int rc;

	sja1105_static_config_free(&priv->static_config);
	rc = sja1105_static_config_init(&priv->static_config,
					priv->info->static_ops,
					priv->info->device_id);
	if (rc)
		return rc;

	/* Build static configuration */
	rc = sja1105_init_mac_settings(priv);
	if (rc < 0)
		return rc;
	rc = sja1105_init_mii_settings(priv);
	if (rc < 0)
		return rc;
	rc = sja1105_init_static_fdb(priv);
	if (rc < 0)
		return rc;
	rc = sja1105_init_static_vlan(priv);
	if (rc < 0)
		return rc;
	rc = sja1105_init_l2_lookup_params(priv);
	if (rc < 0)
		return rc;
	rc = sja1105_init_l2_forwarding(priv);
	if (rc < 0)
		return rc;
	rc = sja1105_init_l2_forwarding_params(priv);
	if (rc < 0)
		return rc;
	rc = sja1105_init_l2_policing(priv);
	if (rc < 0)
		return rc;
	rc = sja1105_init_general_params(priv);
	if (rc < 0)
		return rc;
	rc = sja1105_init_avb_params(priv);
	if (rc < 0)
		return rc;
	rc = sja1110_init_pcp_remapping(priv);
	if (rc < 0)
		return rc;

	/* Send initial configuration to hardware via SPI */
	return sja1105_static_config_upload(priv);
}

<<<<<<< HEAD
static int sja1105_parse_rgmii_delays(struct sja1105_private *priv)
{
	struct dsa_switch *ds = priv->ds;
	int port;

	for (port = 0; port < ds->num_ports; port++) {
		if (!priv->fixed_link[port])
			continue;

		if (priv->phy_mode[port] == PHY_INTERFACE_MODE_RGMII_RXID ||
		    priv->phy_mode[port] == PHY_INTERFACE_MODE_RGMII_ID)
			priv->rgmii_rx_delay[port] = true;

		if (priv->phy_mode[port] == PHY_INTERFACE_MODE_RGMII_TXID ||
		    priv->phy_mode[port] == PHY_INTERFACE_MODE_RGMII_ID)
			priv->rgmii_tx_delay[port] = true;

		if ((priv->rgmii_rx_delay[port] || priv->rgmii_tx_delay[port]) &&
		    !priv->info->setup_rgmii_delay)
			return -EINVAL;
=======
/* This is the "new way" for a MAC driver to configure its RGMII delay lines,
 * based on the explicit "rx-internal-delay-ps" and "tx-internal-delay-ps"
 * properties. It has the advantage of working with fixed links and with PHYs
 * that apply RGMII delays too, and the MAC driver needs not perform any
 * special checks.
 *
 * Previously we were acting upon the "phy-mode" property when we were
 * operating in fixed-link, basically acting as a PHY, but with a reversed
 * interpretation: PHY_INTERFACE_MODE_RGMII_TXID means that the MAC should
 * behave as if it is connected to a PHY which has applied RGMII delays in the
 * TX direction. So if anything, RX delays should have been added by the MAC,
 * but we were adding TX delays.
 *
 * If the "{rx,tx}-internal-delay-ps" properties are not specified, we fall
 * back to the legacy behavior and apply delays on fixed-link ports based on
 * the reverse interpretation of the phy-mode. This is a deviation from the
 * expected default behavior which is to simply apply no delays. To achieve
 * that behavior with the new bindings, it is mandatory to specify
 * "{rx,tx}-internal-delay-ps" with a value of 0.
 */
static int sja1105_parse_rgmii_delays(struct sja1105_private *priv, int port,
				      struct device_node *port_dn)
{
	phy_interface_t phy_mode = priv->phy_mode[port];
	struct device *dev = &priv->spidev->dev;
	int rx_delay = -1, tx_delay = -1;

	if (!phy_interface_mode_is_rgmii(phy_mode))
		return 0;

	of_property_read_u32(port_dn, "rx-internal-delay-ps", &rx_delay);
	of_property_read_u32(port_dn, "tx-internal-delay-ps", &tx_delay);

	if (rx_delay == -1 && tx_delay == -1 && priv->fixed_link[port]) {
		dev_warn(dev,
			 "Port %d interpreting RGMII delay settings based on \"phy-mode\" property, "
			 "please update device tree to specify \"rx-internal-delay-ps\" and "
			 "\"tx-internal-delay-ps\"",
			 port);

		if (phy_mode == PHY_INTERFACE_MODE_RGMII_RXID ||
		    phy_mode == PHY_INTERFACE_MODE_RGMII_ID)
			rx_delay = 2000;

		if (phy_mode == PHY_INTERFACE_MODE_RGMII_TXID ||
		    phy_mode == PHY_INTERFACE_MODE_RGMII_ID)
			tx_delay = 2000;
	}

	if (rx_delay < 0)
		rx_delay = 0;
	if (tx_delay < 0)
		tx_delay = 0;

	if ((rx_delay || tx_delay) && !priv->info->setup_rgmii_delay) {
		dev_err(dev, "Chip cannot apply RGMII delays\n");
		return -EINVAL;
	}

	if ((rx_delay && rx_delay < SJA1105_RGMII_DELAY_MIN_PS) ||
	    (tx_delay && tx_delay < SJA1105_RGMII_DELAY_MIN_PS) ||
	    (rx_delay > SJA1105_RGMII_DELAY_MAX_PS) ||
	    (tx_delay > SJA1105_RGMII_DELAY_MAX_PS)) {
		dev_err(dev,
			"port %d RGMII delay values out of range, must be between %d and %d ps\n",
			port, SJA1105_RGMII_DELAY_MIN_PS, SJA1105_RGMII_DELAY_MAX_PS);
		return -ERANGE;
>>>>>>> df0cc57e
	}

	priv->rgmii_rx_delay_ps[port] = rx_delay;
	priv->rgmii_tx_delay_ps[port] = tx_delay;

	return 0;
}

static int sja1105_parse_ports_node(struct sja1105_private *priv,
				    struct device_node *ports_node)
{
	struct device *dev = &priv->spidev->dev;
	struct device_node *child;

	for_each_available_child_of_node(ports_node, child) {
		struct device_node *phy_node;
		phy_interface_t phy_mode;
		u32 index;
		int err;

		/* Get switch port number from DT */
		if (of_property_read_u32(child, "reg", &index) < 0) {
			dev_err(dev, "Port number not defined in device tree "
				"(property \"reg\")\n");
			of_node_put(child);
			return -ENODEV;
		}

		/* Get PHY mode from DT */
		err = of_get_phy_mode(child, &phy_mode);
		if (err) {
			dev_err(dev, "Failed to read phy-mode or "
				"phy-interface-type property for port %d\n",
				index);
			of_node_put(child);
			return -ENODEV;
		}

		phy_node = of_parse_phandle(child, "phy-handle", 0);
		if (!phy_node) {
			if (!of_phy_is_fixed_link(child)) {
				dev_err(dev, "phy-handle or fixed-link "
					"properties missing!\n");
				of_node_put(child);
				return -ENODEV;
			}
			/* phy-handle is missing, but fixed-link isn't.
			 * So it's a fixed link. Default to PHY role.
			 */
			priv->fixed_link[index] = true;
		} else {
			of_node_put(phy_node);
		}

		priv->phy_mode[index] = phy_mode;
<<<<<<< HEAD
=======

		err = sja1105_parse_rgmii_delays(priv, index, child);
		if (err) {
			of_node_put(child);
			return err;
		}
>>>>>>> df0cc57e
	}

	return 0;
}

static int sja1105_parse_dt(struct sja1105_private *priv)
{
	struct device *dev = &priv->spidev->dev;
	struct device_node *switch_node = dev->of_node;
	struct device_node *ports_node;
	int rc;

	ports_node = of_get_child_by_name(switch_node, "ports");
	if (!ports_node)
		ports_node = of_get_child_by_name(switch_node, "ethernet-ports");
	if (!ports_node) {
		dev_err(dev, "Incorrect bindings: absent \"ports\" node\n");
		return -ENODEV;
	}

	rc = sja1105_parse_ports_node(priv, ports_node);
	of_node_put(ports_node);

	return rc;
}

/* Convert link speed from SJA1105 to ethtool encoding */
static int sja1105_port_speed_to_ethtool(struct sja1105_private *priv,
					 u64 speed)
{
	if (speed == priv->info->port_speed[SJA1105_SPEED_10MBPS])
		return SPEED_10;
	if (speed == priv->info->port_speed[SJA1105_SPEED_100MBPS])
		return SPEED_100;
	if (speed == priv->info->port_speed[SJA1105_SPEED_1000MBPS])
		return SPEED_1000;
	if (speed == priv->info->port_speed[SJA1105_SPEED_2500MBPS])
		return SPEED_2500;
	return SPEED_UNKNOWN;
}

/* Set link speed in the MAC configuration for a specific port. */
static int sja1105_adjust_port_config(struct sja1105_private *priv, int port,
				      int speed_mbps)
{
	struct sja1105_mac_config_entry *mac;
	struct device *dev = priv->ds->dev;
	u64 speed;
	int rc;

	/* On P/Q/R/S, one can read from the device via the MAC reconfiguration
	 * tables. On E/T, MAC reconfig tables are not readable, only writable.
	 * We have to *know* what the MAC looks like.  For the sake of keeping
	 * the code common, we'll use the static configuration tables as a
	 * reasonable approximation for both E/T and P/Q/R/S.
	 */
	mac = priv->static_config.tables[BLK_IDX_MAC_CONFIG].entries;

	switch (speed_mbps) {
	case SPEED_UNKNOWN:
		/* PHYLINK called sja1105_mac_config() to inform us about
		 * the state->interface, but AN has not completed and the
		 * speed is not yet valid. UM10944.pdf says that setting
		 * SJA1105_SPEED_AUTO at runtime disables the port, so that is
		 * ok for power consumption in case AN will never complete -
		 * otherwise PHYLINK should come back with a new update.
		 */
		speed = priv->info->port_speed[SJA1105_SPEED_AUTO];
		break;
	case SPEED_10:
		speed = priv->info->port_speed[SJA1105_SPEED_10MBPS];
		break;
	case SPEED_100:
		speed = priv->info->port_speed[SJA1105_SPEED_100MBPS];
		break;
	case SPEED_1000:
		speed = priv->info->port_speed[SJA1105_SPEED_1000MBPS];
		break;
	case SPEED_2500:
		speed = priv->info->port_speed[SJA1105_SPEED_2500MBPS];
		break;
	default:
		dev_err(dev, "Invalid speed %iMbps\n", speed_mbps);
		return -EINVAL;
	}

	/* Overwrite SJA1105_SPEED_AUTO from the static MAC configuration
	 * table, since this will be used for the clocking setup, and we no
	 * longer need to store it in the static config (already told hardware
	 * we want auto during upload phase).
	 * Actually for the SGMII port, the MAC is fixed at 1 Gbps and
	 * we need to configure the PCS only (if even that).
	 */
	if (priv->phy_mode[port] == PHY_INTERFACE_MODE_SGMII)
		mac[port].speed = priv->info->port_speed[SJA1105_SPEED_1000MBPS];
	else if (priv->phy_mode[port] == PHY_INTERFACE_MODE_2500BASEX)
		mac[port].speed = priv->info->port_speed[SJA1105_SPEED_2500MBPS];
	else
		mac[port].speed = speed;

	/* Write to the dynamic reconfiguration tables */
	rc = sja1105_dynamic_config_write(priv, BLK_IDX_MAC_CONFIG, port,
					  &mac[port], true);
	if (rc < 0) {
		dev_err(dev, "Failed to write MAC config: %d\n", rc);
		return rc;
	}

	/* Reconfigure the PLLs for the RGMII interfaces (required 125 MHz at
	 * gigabit, 25 MHz at 100 Mbps and 2.5 MHz at 10 Mbps). For MII and
	 * RMII no change of the clock setup is required. Actually, changing
	 * the clock setup does interrupt the clock signal for a certain time
	 * which causes trouble for all PHYs relying on this signal.
	 */
	if (!phy_interface_mode_is_rgmii(priv->phy_mode[port]))
		return 0;

	return sja1105_clocking_setup_port(priv, port);
}

/* The SJA1105 MAC programming model is through the static config (the xMII
 * Mode table cannot be dynamically reconfigured), and we have to program
 * that early (earlier than PHYLINK calls us, anyway).
 * So just error out in case the connected PHY attempts to change the initial
 * system interface MII protocol from what is defined in the DT, at least for
 * now.
 */
static bool sja1105_phy_mode_mismatch(struct sja1105_private *priv, int port,
				      phy_interface_t interface)
{
	return priv->phy_mode[port] != interface;
}

static void sja1105_mac_config(struct dsa_switch *ds, int port,
			       unsigned int mode,
			       const struct phylink_link_state *state)
{
	struct dsa_port *dp = dsa_to_port(ds, port);
	struct sja1105_private *priv = ds->priv;
	struct dw_xpcs *xpcs;

	if (sja1105_phy_mode_mismatch(priv, port, state->interface)) {
		dev_err(ds->dev, "Changing PHY mode to %s not supported!\n",
			phy_modes(state->interface));
		return;
	}

	xpcs = priv->xpcs[port];

	if (xpcs)
		phylink_set_pcs(dp->pl, &xpcs->pcs);
}

static void sja1105_mac_link_down(struct dsa_switch *ds, int port,
				  unsigned int mode,
				  phy_interface_t interface)
{
	sja1105_inhibit_tx(ds->priv, BIT(port), true);
}

static void sja1105_mac_link_up(struct dsa_switch *ds, int port,
				unsigned int mode,
				phy_interface_t interface,
				struct phy_device *phydev,
				int speed, int duplex,
				bool tx_pause, bool rx_pause)
{
	struct sja1105_private *priv = ds->priv;

	sja1105_adjust_port_config(priv, port, speed);

	sja1105_inhibit_tx(priv, BIT(port), false);
}

static void sja1105_phylink_validate(struct dsa_switch *ds, int port,
				     unsigned long *supported,
				     struct phylink_link_state *state)
{
	/* Construct a new mask which exhaustively contains all link features
	 * supported by the MAC, and then apply that (logical AND) to what will
	 * be sent to the PHY for "marketing".
	 */
	__ETHTOOL_DECLARE_LINK_MODE_MASK(mask) = { 0, };
	struct sja1105_private *priv = ds->priv;
	struct sja1105_xmii_params_entry *mii;

	mii = priv->static_config.tables[BLK_IDX_XMII_PARAMS].entries;

	/* include/linux/phylink.h says:
	 *     When @state->interface is %PHY_INTERFACE_MODE_NA, phylink
	 *     expects the MAC driver to return all supported link modes.
	 */
	if (state->interface != PHY_INTERFACE_MODE_NA &&
	    sja1105_phy_mode_mismatch(priv, port, state->interface)) {
		linkmode_zero(supported);
		return;
	}

	/* The MAC does not support pause frames, and also doesn't
	 * support half-duplex traffic modes.
	 */
	phylink_set(mask, Autoneg);
	phylink_set(mask, MII);
	phylink_set(mask, 10baseT_Full);
	phylink_set(mask, 100baseT_Full);
	phylink_set(mask, 100baseT1_Full);
	if (mii->xmii_mode[port] == XMII_MODE_RGMII ||
	    mii->xmii_mode[port] == XMII_MODE_SGMII)
		phylink_set(mask, 1000baseT_Full);
	if (priv->info->supports_2500basex[port]) {
		phylink_set(mask, 2500baseT_Full);
		phylink_set(mask, 2500baseX_Full);
	}

<<<<<<< HEAD
	bitmap_and(supported, supported, mask, __ETHTOOL_LINK_MODE_MASK_NBITS);
	bitmap_and(state->advertising, state->advertising, mask,
		   __ETHTOOL_LINK_MODE_MASK_NBITS);
=======
	linkmode_and(supported, supported, mask);
	linkmode_and(state->advertising, state->advertising, mask);
>>>>>>> df0cc57e
}

static int
sja1105_find_static_fdb_entry(struct sja1105_private *priv, int port,
			      const struct sja1105_l2_lookup_entry *requested)
{
	struct sja1105_l2_lookup_entry *l2_lookup;
	struct sja1105_table *table;
	int i;

	table = &priv->static_config.tables[BLK_IDX_L2_LOOKUP];
	l2_lookup = table->entries;

	for (i = 0; i < table->entry_count; i++)
		if (l2_lookup[i].macaddr == requested->macaddr &&
		    l2_lookup[i].vlanid == requested->vlanid &&
		    l2_lookup[i].destports & BIT(port))
			return i;

	return -1;
}

/* We want FDB entries added statically through the bridge command to persist
 * across switch resets, which are a common thing during normal SJA1105
 * operation. So we have to back them up in the static configuration tables
 * and hence apply them on next static config upload... yay!
 */
static int
sja1105_static_fdb_change(struct sja1105_private *priv, int port,
			  const struct sja1105_l2_lookup_entry *requested,
			  bool keep)
{
	struct sja1105_l2_lookup_entry *l2_lookup;
	struct sja1105_table *table;
	int rc, match;

	table = &priv->static_config.tables[BLK_IDX_L2_LOOKUP];

	match = sja1105_find_static_fdb_entry(priv, port, requested);
	if (match < 0) {
		/* Can't delete a missing entry. */
		if (!keep)
			return 0;

		/* No match => new entry */
		rc = sja1105_table_resize(table, table->entry_count + 1);
		if (rc)
			return rc;

		match = table->entry_count - 1;
	}

	/* Assign pointer after the resize (it may be new memory) */
	l2_lookup = table->entries;

	/* We have a match.
	 * If the job was to add this FDB entry, it's already done (mostly
	 * anyway, since the port forwarding mask may have changed, case in
	 * which we update it).
	 * Otherwise we have to delete it.
	 */
	if (keep) {
		l2_lookup[match] = *requested;
		return 0;
	}

	/* To remove, the strategy is to overwrite the element with
	 * the last one, and then reduce the array size by 1
	 */
	l2_lookup[match] = l2_lookup[table->entry_count - 1];
	return sja1105_table_resize(table, table->entry_count - 1);
}

/* First-generation switches have a 4-way set associative TCAM that
 * holds the FDB entries. An FDB index spans from 0 to 1023 and is comprised of
 * a "bin" (grouping of 4 entries) and a "way" (an entry within a bin).
 * For the placement of a newly learnt FDB entry, the switch selects the bin
 * based on a hash function, and the way within that bin incrementally.
 */
static int sja1105et_fdb_index(int bin, int way)
{
	return bin * SJA1105ET_FDB_BIN_SIZE + way;
}

static int sja1105et_is_fdb_entry_in_bin(struct sja1105_private *priv, int bin,
					 const u8 *addr, u16 vid,
					 struct sja1105_l2_lookup_entry *match,
					 int *last_unused)
{
	int way;

	for (way = 0; way < SJA1105ET_FDB_BIN_SIZE; way++) {
		struct sja1105_l2_lookup_entry l2_lookup = {0};
		int index = sja1105et_fdb_index(bin, way);

		/* Skip unused entries, optionally marking them
		 * into the return value
		 */
		if (sja1105_dynamic_config_read(priv, BLK_IDX_L2_LOOKUP,
						index, &l2_lookup)) {
			if (last_unused)
				*last_unused = way;
			continue;
		}

		if (l2_lookup.macaddr == ether_addr_to_u64(addr) &&
		    l2_lookup.vlanid == vid) {
			if (match)
				*match = l2_lookup;
			return way;
		}
	}
	/* Return an invalid entry index if not found */
	return -1;
}

int sja1105et_fdb_add(struct dsa_switch *ds, int port,
		      const unsigned char *addr, u16 vid)
{
	struct sja1105_l2_lookup_entry l2_lookup = {0}, tmp;
	struct sja1105_private *priv = ds->priv;
	struct device *dev = ds->dev;
	int last_unused = -1;
	int start, end, i;
	int bin, way, rc;

	bin = sja1105et_fdb_hash(priv, addr, vid);

	way = sja1105et_is_fdb_entry_in_bin(priv, bin, addr, vid,
					    &l2_lookup, &last_unused);
	if (way >= 0) {
		/* We have an FDB entry. Is our port in the destination
		 * mask? If yes, we need to do nothing. If not, we need
		 * to rewrite the entry by adding this port to it.
		 */
		if ((l2_lookup.destports & BIT(port)) && l2_lookup.lockeds)
			return 0;
		l2_lookup.destports |= BIT(port);
	} else {
		int index = sja1105et_fdb_index(bin, way);

		/* We don't have an FDB entry. We construct a new one and
		 * try to find a place for it within the FDB table.
		 */
		l2_lookup.macaddr = ether_addr_to_u64(addr);
		l2_lookup.destports = BIT(port);
		l2_lookup.vlanid = vid;

		if (last_unused >= 0) {
			way = last_unused;
		} else {
			/* Bin is full, need to evict somebody.
			 * Choose victim at random. If you get these messages
			 * often, you may need to consider changing the
			 * distribution function:
			 * static_config[BLK_IDX_L2_LOOKUP_PARAMS].entries->poly
			 */
			get_random_bytes(&way, sizeof(u8));
			way %= SJA1105ET_FDB_BIN_SIZE;
			dev_warn(dev, "Warning, FDB bin %d full while adding entry for %pM. Evicting entry %u.\n",
				 bin, addr, way);
			/* Evict entry */
			sja1105_dynamic_config_write(priv, BLK_IDX_L2_LOOKUP,
						     index, NULL, false);
		}
	}
	l2_lookup.lockeds = true;
	l2_lookup.index = sja1105et_fdb_index(bin, way);

	rc = sja1105_dynamic_config_write(priv, BLK_IDX_L2_LOOKUP,
					  l2_lookup.index, &l2_lookup,
					  true);
	if (rc < 0)
		return rc;

	/* Invalidate a dynamically learned entry if that exists */
	start = sja1105et_fdb_index(bin, 0);
	end = sja1105et_fdb_index(bin, way);

	for (i = start; i < end; i++) {
		rc = sja1105_dynamic_config_read(priv, BLK_IDX_L2_LOOKUP,
						 i, &tmp);
		if (rc == -ENOENT)
			continue;
		if (rc)
			return rc;

		if (tmp.macaddr != ether_addr_to_u64(addr) || tmp.vlanid != vid)
			continue;

		rc = sja1105_dynamic_config_write(priv, BLK_IDX_L2_LOOKUP,
						  i, NULL, false);
		if (rc)
			return rc;

		break;
	}

	return sja1105_static_fdb_change(priv, port, &l2_lookup, true);
}

int sja1105et_fdb_del(struct dsa_switch *ds, int port,
		      const unsigned char *addr, u16 vid)
{
	struct sja1105_l2_lookup_entry l2_lookup = {0};
	struct sja1105_private *priv = ds->priv;
	int index, bin, way, rc;
	bool keep;

	bin = sja1105et_fdb_hash(priv, addr, vid);
	way = sja1105et_is_fdb_entry_in_bin(priv, bin, addr, vid,
					    &l2_lookup, NULL);
	if (way < 0)
		return 0;
	index = sja1105et_fdb_index(bin, way);

	/* We have an FDB entry. Is our port in the destination mask? If yes,
	 * we need to remove it. If the resulting port mask becomes empty, we
	 * need to completely evict the FDB entry.
	 * Otherwise we just write it back.
	 */
	l2_lookup.destports &= ~BIT(port);

	if (l2_lookup.destports)
		keep = true;
	else
		keep = false;

	rc = sja1105_dynamic_config_write(priv, BLK_IDX_L2_LOOKUP,
					  index, &l2_lookup, keep);
	if (rc < 0)
		return rc;

	return sja1105_static_fdb_change(priv, port, &l2_lookup, keep);
}

int sja1105pqrs_fdb_add(struct dsa_switch *ds, int port,
			const unsigned char *addr, u16 vid)
{
	struct sja1105_l2_lookup_entry l2_lookup = {0}, tmp;
	struct sja1105_private *priv = ds->priv;
	int rc, i;

	/* Search for an existing entry in the FDB table */
	l2_lookup.macaddr = ether_addr_to_u64(addr);
	l2_lookup.vlanid = vid;
	l2_lookup.mask_macaddr = GENMASK_ULL(ETH_ALEN * 8 - 1, 0);
	l2_lookup.mask_vlanid = VLAN_VID_MASK;
	l2_lookup.destports = BIT(port);

	tmp = l2_lookup;

	rc = sja1105_dynamic_config_read(priv, BLK_IDX_L2_LOOKUP,
					 SJA1105_SEARCH, &tmp);
	if (rc == 0 && tmp.index != SJA1105_MAX_L2_LOOKUP_COUNT - 1) {
		/* Found a static entry and this port is already in the entry's
		 * port mask => job done
		 */
		if ((tmp.destports & BIT(port)) && tmp.lockeds)
			return 0;

		l2_lookup = tmp;

		/* l2_lookup.index is populated by the switch in case it
		 * found something.
		 */
		l2_lookup.destports |= BIT(port);
		goto skip_finding_an_index;
	}

	/* Not found, so try to find an unused spot in the FDB.
	 * This is slightly inefficient because the strategy is knock-knock at
	 * every possible position from 0 to 1023.
	 */
	for (i = 0; i < SJA1105_MAX_L2_LOOKUP_COUNT; i++) {
		rc = sja1105_dynamic_config_read(priv, BLK_IDX_L2_LOOKUP,
						 i, NULL);
		if (rc < 0)
			break;
	}
	if (i == SJA1105_MAX_L2_LOOKUP_COUNT) {
		dev_err(ds->dev, "FDB is full, cannot add entry.\n");
		return -EINVAL;
	}
	l2_lookup.index = i;

skip_finding_an_index:
	l2_lookup.lockeds = true;

	rc = sja1105_dynamic_config_write(priv, BLK_IDX_L2_LOOKUP,
					  l2_lookup.index, &l2_lookup,
					  true);
	if (rc < 0)
		return rc;

	/* The switch learns dynamic entries and looks up the FDB left to
	 * right. It is possible that our addition was concurrent with the
	 * dynamic learning of the same address, so now that the static entry
	 * has been installed, we are certain that address learning for this
	 * particular address has been turned off, so the dynamic entry either
	 * is in the FDB at an index smaller than the static one, or isn't (it
	 * can also be at a larger index, but in that case it is inactive
	 * because the static FDB entry will match first, and the dynamic one
	 * will eventually age out). Search for a dynamically learned address
	 * prior to our static one and invalidate it.
	 */
	tmp = l2_lookup;

	rc = sja1105_dynamic_config_read(priv, BLK_IDX_L2_LOOKUP,
					 SJA1105_SEARCH, &tmp);
	if (rc < 0) {
		dev_err(ds->dev,
			"port %d failed to read back entry for %pM vid %d: %pe\n",
			port, addr, vid, ERR_PTR(rc));
		return rc;
	}

	if (tmp.index < l2_lookup.index) {
		rc = sja1105_dynamic_config_write(priv, BLK_IDX_L2_LOOKUP,
						  tmp.index, NULL, false);
		if (rc < 0)
			return rc;
	}

	return sja1105_static_fdb_change(priv, port, &l2_lookup, true);
}

int sja1105pqrs_fdb_del(struct dsa_switch *ds, int port,
			const unsigned char *addr, u16 vid)
{
	struct sja1105_l2_lookup_entry l2_lookup = {0};
	struct sja1105_private *priv = ds->priv;
	bool keep;
	int rc;

	l2_lookup.macaddr = ether_addr_to_u64(addr);
	l2_lookup.vlanid = vid;
	l2_lookup.mask_macaddr = GENMASK_ULL(ETH_ALEN * 8 - 1, 0);
	l2_lookup.mask_vlanid = VLAN_VID_MASK;
	l2_lookup.destports = BIT(port);

	rc = sja1105_dynamic_config_read(priv, BLK_IDX_L2_LOOKUP,
					 SJA1105_SEARCH, &l2_lookup);
	if (rc < 0)
		return 0;

	l2_lookup.destports &= ~BIT(port);

	/* Decide whether we remove just this port from the FDB entry,
	 * or if we remove it completely.
	 */
	if (l2_lookup.destports)
		keep = true;
	else
		keep = false;

	rc = sja1105_dynamic_config_write(priv, BLK_IDX_L2_LOOKUP,
					  l2_lookup.index, &l2_lookup, keep);
	if (rc < 0)
		return rc;

	return sja1105_static_fdb_change(priv, port, &l2_lookup, keep);
}

static int sja1105_fdb_add(struct dsa_switch *ds, int port,
			   const unsigned char *addr, u16 vid)
{
	struct sja1105_private *priv = ds->priv;

	return priv->info->fdb_add_cmd(ds, port, addr, vid);
}

static int sja1105_fdb_del(struct dsa_switch *ds, int port,
			   const unsigned char *addr, u16 vid)
{
	struct sja1105_private *priv = ds->priv;

	return priv->info->fdb_del_cmd(ds, port, addr, vid);
}

static int sja1105_fdb_dump(struct dsa_switch *ds, int port,
			    dsa_fdb_dump_cb_t *cb, void *data)
{
	struct dsa_port *dp = dsa_to_port(ds, port);
	struct sja1105_private *priv = ds->priv;
	struct device *dev = ds->dev;
	int i;

	for (i = 0; i < SJA1105_MAX_L2_LOOKUP_COUNT; i++) {
		struct sja1105_l2_lookup_entry l2_lookup = {0};
		u8 macaddr[ETH_ALEN];
		int rc;

		rc = sja1105_dynamic_config_read(priv, BLK_IDX_L2_LOOKUP,
						 i, &l2_lookup);
		/* No fdb entry at i, not an issue */
		if (rc == -ENOENT)
			continue;
		if (rc) {
			dev_err(dev, "Failed to dump FDB: %d\n", rc);
			return rc;
		}

		/* FDB dump callback is per port. This means we have to
		 * disregard a valid entry if it's not for this port, even if
		 * only to revisit it later. This is inefficient because the
		 * 1024-sized FDB table needs to be traversed 4 times through
		 * SPI during a 'bridge fdb show' command.
		 */
		if (!(l2_lookup.destports & BIT(port)))
			continue;

		/* We need to hide the FDB entry for unknown multicast */
		if (l2_lookup.macaddr == SJA1105_UNKNOWN_MULTICAST &&
		    l2_lookup.mask_macaddr == SJA1105_UNKNOWN_MULTICAST)
			continue;

		u64_to_ether_addr(l2_lookup.macaddr, macaddr);

		/* We need to hide the dsa_8021q VLANs from the user. */
<<<<<<< HEAD
		if (!priv->vlan_aware)
=======
		if (!dsa_port_is_vlan_filtering(dp))
>>>>>>> df0cc57e
			l2_lookup.vlanid = 0;
		rc = cb(macaddr, l2_lookup.vlanid, l2_lookup.lockeds, data);
		if (rc)
			return rc;
	}
	return 0;
}

static void sja1105_fast_age(struct dsa_switch *ds, int port)
{
	struct sja1105_private *priv = ds->priv;
	int i;

	for (i = 0; i < SJA1105_MAX_L2_LOOKUP_COUNT; i++) {
		struct sja1105_l2_lookup_entry l2_lookup = {0};
		u8 macaddr[ETH_ALEN];
		int rc;

		rc = sja1105_dynamic_config_read(priv, BLK_IDX_L2_LOOKUP,
						 i, &l2_lookup);
		/* No fdb entry at i, not an issue */
		if (rc == -ENOENT)
			continue;
		if (rc) {
			dev_err(ds->dev, "Failed to read FDB: %pe\n",
				ERR_PTR(rc));
			return;
		}

		if (!(l2_lookup.destports & BIT(port)))
			continue;

		/* Don't delete static FDB entries */
		if (l2_lookup.lockeds)
			continue;

		u64_to_ether_addr(l2_lookup.macaddr, macaddr);

		rc = sja1105_fdb_del(ds, port, macaddr, l2_lookup.vlanid);
		if (rc) {
			dev_err(ds->dev,
				"Failed to delete FDB entry %pM vid %lld: %pe\n",
				macaddr, l2_lookup.vlanid, ERR_PTR(rc));
			return;
		}
	}
}

static int sja1105_mdb_add(struct dsa_switch *ds, int port,
			   const struct switchdev_obj_port_mdb *mdb)
{
	return sja1105_fdb_add(ds, port, mdb->addr, mdb->vid);
}

static int sja1105_mdb_del(struct dsa_switch *ds, int port,
			   const struct switchdev_obj_port_mdb *mdb)
{
	return sja1105_fdb_del(ds, port, mdb->addr, mdb->vid);
}

/* Common function for unicast and broadcast flood configuration.
 * Flooding is configured between each {ingress, egress} port pair, and since
 * the bridge's semantics are those of "egress flooding", it means we must
 * enable flooding towards this port from all ingress ports that are in the
 * same forwarding domain.
 */
static int sja1105_manage_flood_domains(struct sja1105_private *priv)
{
	struct sja1105_l2_forwarding_entry *l2_fwd;
	struct dsa_switch *ds = priv->ds;
	int from, to, rc;

	l2_fwd = priv->static_config.tables[BLK_IDX_L2_FORWARDING].entries;

	for (from = 0; from < ds->num_ports; from++) {
		u64 fl_domain = 0, bc_domain = 0;

		for (to = 0; to < priv->ds->num_ports; to++) {
			if (!sja1105_can_forward(l2_fwd, from, to))
				continue;

			if (priv->ucast_egress_floods & BIT(to))
				fl_domain |= BIT(to);
			if (priv->bcast_egress_floods & BIT(to))
				bc_domain |= BIT(to);
		}

		/* Nothing changed, nothing to do */
		if (l2_fwd[from].fl_domain == fl_domain &&
		    l2_fwd[from].bc_domain == bc_domain)
			continue;

		l2_fwd[from].fl_domain = fl_domain;
		l2_fwd[from].bc_domain = bc_domain;

		rc = sja1105_dynamic_config_write(priv, BLK_IDX_L2_FORWARDING,
						  from, &l2_fwd[from], true);
		if (rc < 0)
			return rc;
	}

	return 0;
}

static int sja1105_bridge_member(struct dsa_switch *ds, int port,
				 struct net_device *br, bool member)
{
	struct sja1105_l2_forwarding_entry *l2_fwd;
	struct sja1105_private *priv = ds->priv;
	int i, rc;

	l2_fwd = priv->static_config.tables[BLK_IDX_L2_FORWARDING].entries;

	for (i = 0; i < ds->num_ports; i++) {
		/* Add this port to the forwarding matrix of the
		 * other ports in the same bridge, and viceversa.
		 */
		if (!dsa_is_user_port(ds, i))
			continue;
		/* For the ports already under the bridge, only one thing needs
		 * to be done, and that is to add this port to their
		 * reachability domain. So we can perform the SPI write for
		 * them immediately. However, for this port itself (the one
		 * that is new to the bridge), we need to add all other ports
		 * to its reachability domain. So we do that incrementally in
		 * this loop, and perform the SPI write only at the end, once
		 * the domain contains all other bridge ports.
		 */
		if (i == port)
			continue;
		if (dsa_to_port(ds, i)->bridge_dev != br)
			continue;
		sja1105_port_allow_traffic(l2_fwd, i, port, member);
		sja1105_port_allow_traffic(l2_fwd, port, i, member);

		rc = sja1105_dynamic_config_write(priv, BLK_IDX_L2_FORWARDING,
						  i, &l2_fwd[i], true);
		if (rc < 0)
			return rc;
	}

	rc = sja1105_dynamic_config_write(priv, BLK_IDX_L2_FORWARDING,
					  port, &l2_fwd[port], true);
	if (rc)
		return rc;

	rc = sja1105_commit_pvid(ds, port);
	if (rc)
		return rc;

	return sja1105_manage_flood_domains(priv);
}

static void sja1105_bridge_stp_state_set(struct dsa_switch *ds, int port,
					 u8 state)
{
	struct dsa_port *dp = dsa_to_port(ds, port);
	struct sja1105_private *priv = ds->priv;
	struct sja1105_mac_config_entry *mac;

	mac = priv->static_config.tables[BLK_IDX_MAC_CONFIG].entries;

	switch (state) {
	case BR_STATE_DISABLED:
	case BR_STATE_BLOCKING:
		/* From UM10944 description of DRPDTAG (why put this there?):
		 * "Management traffic flows to the port regardless of the state
		 * of the INGRESS flag". So BPDUs are still be allowed to pass.
		 * At the moment no difference between DISABLED and BLOCKING.
		 */
		mac[port].ingress   = false;
		mac[port].egress    = false;
		mac[port].dyn_learn = false;
		break;
	case BR_STATE_LISTENING:
		mac[port].ingress   = true;
		mac[port].egress    = false;
		mac[port].dyn_learn = false;
		break;
	case BR_STATE_LEARNING:
		mac[port].ingress   = true;
		mac[port].egress    = false;
		mac[port].dyn_learn = dp->learning;
		break;
	case BR_STATE_FORWARDING:
		mac[port].ingress   = true;
		mac[port].egress    = true;
		mac[port].dyn_learn = dp->learning;
		break;
	default:
		dev_err(ds->dev, "invalid STP state: %d\n", state);
		return;
	}

	sja1105_dynamic_config_write(priv, BLK_IDX_MAC_CONFIG, port,
				     &mac[port], true);
}

static int sja1105_bridge_join(struct dsa_switch *ds, int port,
			       struct net_device *br)
{
	return sja1105_bridge_member(ds, port, br, true);
}

static void sja1105_bridge_leave(struct dsa_switch *ds, int port,
				 struct net_device *br)
{
	sja1105_bridge_member(ds, port, br, false);
}

#define BYTES_PER_KBIT (1000LL / 8)

static int sja1105_find_unused_cbs_shaper(struct sja1105_private *priv)
{
	int i;

	for (i = 0; i < priv->info->num_cbs_shapers; i++)
		if (!priv->cbs[i].idle_slope && !priv->cbs[i].send_slope)
			return i;

	return -1;
}

static int sja1105_delete_cbs_shaper(struct sja1105_private *priv, int port,
				     int prio)
{
	int i;

	for (i = 0; i < priv->info->num_cbs_shapers; i++) {
		struct sja1105_cbs_entry *cbs = &priv->cbs[i];

		if (cbs->port == port && cbs->prio == prio) {
			memset(cbs, 0, sizeof(*cbs));
			return sja1105_dynamic_config_write(priv, BLK_IDX_CBS,
							    i, cbs, true);
		}
	}

	return 0;
}

static int sja1105_setup_tc_cbs(struct dsa_switch *ds, int port,
				struct tc_cbs_qopt_offload *offload)
{
	struct sja1105_private *priv = ds->priv;
	struct sja1105_cbs_entry *cbs;
	int index;

	if (!offload->enable)
		return sja1105_delete_cbs_shaper(priv, port, offload->queue);

	index = sja1105_find_unused_cbs_shaper(priv);
	if (index < 0)
		return -ENOSPC;

	cbs = &priv->cbs[index];
	cbs->port = port;
	cbs->prio = offload->queue;
	/* locredit and sendslope are negative by definition. In hardware,
	 * positive values must be provided, and the negative sign is implicit.
	 */
	cbs->credit_hi = offload->hicredit;
	cbs->credit_lo = abs(offload->locredit);
	/* User space is in kbits/sec, hardware in bytes/sec */
	cbs->idle_slope = offload->idleslope * BYTES_PER_KBIT;
	cbs->send_slope = abs(offload->sendslope * BYTES_PER_KBIT);
	/* Convert the negative values from 64-bit 2's complement
	 * to 32-bit 2's complement (for the case of 0x80000000 whose
	 * negative is still negative).
	 */
	cbs->credit_lo &= GENMASK_ULL(31, 0);
	cbs->send_slope &= GENMASK_ULL(31, 0);

	return sja1105_dynamic_config_write(priv, BLK_IDX_CBS, index, cbs,
					    true);
}

static int sja1105_reload_cbs(struct sja1105_private *priv)
{
	int rc = 0, i;

	/* The credit based shapers are only allocated if
	 * CONFIG_NET_SCH_CBS is enabled.
	 */
	if (!priv->cbs)
		return 0;

	for (i = 0; i < priv->info->num_cbs_shapers; i++) {
		struct sja1105_cbs_entry *cbs = &priv->cbs[i];

		if (!cbs->idle_slope && !cbs->send_slope)
			continue;

		rc = sja1105_dynamic_config_write(priv, BLK_IDX_CBS, i, cbs,
						  true);
		if (rc)
			break;
	}

	return rc;
}

static const char * const sja1105_reset_reasons[] = {
	[SJA1105_VLAN_FILTERING] = "VLAN filtering",
	[SJA1105_RX_HWTSTAMPING] = "RX timestamping",
	[SJA1105_AGEING_TIME] = "Ageing time",
	[SJA1105_SCHEDULING] = "Time-aware scheduling",
	[SJA1105_BEST_EFFORT_POLICING] = "Best-effort policing",
	[SJA1105_VIRTUAL_LINKS] = "Virtual links",
};

/* For situations where we need to change a setting at runtime that is only
 * available through the static configuration, resetting the switch in order
 * to upload the new static config is unavoidable. Back up the settings we
 * modify at runtime (currently only MAC) and restore them after uploading,
 * such that this operation is relatively seamless.
 */
int sja1105_static_config_reload(struct sja1105_private *priv,
				 enum sja1105_reset_reason reason)
{
	struct ptp_system_timestamp ptp_sts_before;
	struct ptp_system_timestamp ptp_sts_after;
	int speed_mbps[SJA1105_MAX_NUM_PORTS];
	u16 bmcr[SJA1105_MAX_NUM_PORTS] = {0};
	struct sja1105_mac_config_entry *mac;
	struct dsa_switch *ds = priv->ds;
	s64 t1, t2, t3, t4;
	s64 t12, t34;
	int rc, i;
	s64 now;

	mutex_lock(&priv->mgmt_lock);

	mac = priv->static_config.tables[BLK_IDX_MAC_CONFIG].entries;

	/* Back up the dynamic link speed changed by sja1105_adjust_port_config
	 * in order to temporarily restore it to SJA1105_SPEED_AUTO - which the
	 * switch wants to see in the static config in order to allow us to
	 * change it through the dynamic interface later.
	 */
	for (i = 0; i < ds->num_ports; i++) {
		u32 reg_addr = mdiobus_c45_addr(MDIO_MMD_VEND2, MDIO_CTRL1);

		speed_mbps[i] = sja1105_port_speed_to_ethtool(priv,
							      mac[i].speed);
		mac[i].speed = priv->info->port_speed[SJA1105_SPEED_AUTO];

		if (priv->xpcs[i])
			bmcr[i] = mdiobus_read(priv->mdio_pcs, i, reg_addr);
	}

	/* No PTP operations can run right now */
	mutex_lock(&priv->ptp_data.lock);

	rc = __sja1105_ptp_gettimex(ds, &now, &ptp_sts_before);
	if (rc < 0) {
		mutex_unlock(&priv->ptp_data.lock);
		goto out;
	}

	/* Reset switch and send updated static configuration */
	rc = sja1105_static_config_upload(priv);
	if (rc < 0) {
		mutex_unlock(&priv->ptp_data.lock);
		goto out;
	}

	rc = __sja1105_ptp_settime(ds, 0, &ptp_sts_after);
	if (rc < 0) {
		mutex_unlock(&priv->ptp_data.lock);
		goto out;
	}

	t1 = timespec64_to_ns(&ptp_sts_before.pre_ts);
	t2 = timespec64_to_ns(&ptp_sts_before.post_ts);
	t3 = timespec64_to_ns(&ptp_sts_after.pre_ts);
	t4 = timespec64_to_ns(&ptp_sts_after.post_ts);
	/* Mid point, corresponds to pre-reset PTPCLKVAL */
	t12 = t1 + (t2 - t1) / 2;
	/* Mid point, corresponds to post-reset PTPCLKVAL, aka 0 */
	t34 = t3 + (t4 - t3) / 2;
	/* Advance PTPCLKVAL by the time it took since its readout */
	now += (t34 - t12);

	__sja1105_ptp_adjtime(ds, now);

	mutex_unlock(&priv->ptp_data.lock);

	dev_info(priv->ds->dev,
		 "Reset switch and programmed static config. Reason: %s\n",
		 sja1105_reset_reasons[reason]);

	/* Configure the CGU (PLLs) for MII and RMII PHYs.
	 * For these interfaces there is no dynamic configuration
	 * needed, since PLLs have same settings at all speeds.
	 */
	if (priv->info->clocking_setup) {
		rc = priv->info->clocking_setup(priv);
		if (rc < 0)
			goto out;
	}

	for (i = 0; i < ds->num_ports; i++) {
		struct dw_xpcs *xpcs = priv->xpcs[i];
		unsigned int mode;

		rc = sja1105_adjust_port_config(priv, i, speed_mbps[i]);
		if (rc < 0)
			goto out;

		if (!xpcs)
			continue;

		if (bmcr[i] & BMCR_ANENABLE)
			mode = MLO_AN_INBAND;
		else if (priv->fixed_link[i])
			mode = MLO_AN_FIXED;
		else
			mode = MLO_AN_PHY;

		rc = xpcs_do_config(xpcs, priv->phy_mode[i], mode);
		if (rc < 0)
			goto out;

		if (!phylink_autoneg_inband(mode)) {
			int speed = SPEED_UNKNOWN;

			if (priv->phy_mode[i] == PHY_INTERFACE_MODE_2500BASEX)
				speed = SPEED_2500;
			else if (bmcr[i] & BMCR_SPEED1000)
				speed = SPEED_1000;
			else if (bmcr[i] & BMCR_SPEED100)
				speed = SPEED_100;
			else
				speed = SPEED_10;

			xpcs_link_up(&xpcs->pcs, mode, priv->phy_mode[i],
				     speed, DUPLEX_FULL);
		}
	}

	rc = sja1105_reload_cbs(priv);
	if (rc < 0)
		goto out;
out:
	mutex_unlock(&priv->mgmt_lock);

	return rc;
}

static enum dsa_tag_protocol
sja1105_get_tag_protocol(struct dsa_switch *ds, int port,
			 enum dsa_tag_protocol mp)
<<<<<<< HEAD
{
	struct sja1105_private *priv = ds->priv;

	return priv->info->tag_proto;
}

/* The TPID setting belongs to the General Parameters table,
 * which can only be partially reconfigured at runtime (and not the TPID).
 * So a switch reset is required.
 */
int sja1105_vlan_filtering(struct dsa_switch *ds, int port, bool enabled,
			   struct netlink_ext_ack *extack)
{
	struct sja1105_l2_lookup_params_entry *l2_lookup_params;
	struct sja1105_general_params_entry *general_params;
	struct sja1105_private *priv = ds->priv;
	struct sja1105_table *table;
	struct sja1105_rule *rule;
	u16 tpid, tpid2;
	int rc;

	list_for_each_entry(rule, &priv->flow_block.rules, list) {
		if (rule->type == SJA1105_RULE_VL) {
			NL_SET_ERR_MSG_MOD(extack,
					   "Cannot change VLAN filtering with active VL rules");
			return -EBUSY;
		}
	}

	if (enabled) {
		/* Enable VLAN filtering. */
		tpid  = ETH_P_8021Q;
		tpid2 = ETH_P_8021AD;
	} else {
		/* Disable VLAN filtering. */
		tpid  = ETH_P_SJA1105;
		tpid2 = ETH_P_SJA1105;
	}

	if (priv->vlan_aware == enabled)
		return 0;

	priv->vlan_aware = enabled;

	table = &priv->static_config.tables[BLK_IDX_GENERAL_PARAMS];
	general_params = table->entries;
	/* EtherType used to identify inner tagged (C-tag) VLAN traffic */
	general_params->tpid = tpid;
	/* EtherType used to identify outer tagged (S-tag) VLAN traffic */
	general_params->tpid2 = tpid2;
	/* When VLAN filtering is on, we need to at least be able to
	 * decode management traffic through the "backup plan".
	 */
	general_params->incl_srcpt1 = enabled;
	general_params->incl_srcpt0 = enabled;

	/* VLAN filtering => independent VLAN learning.
	 * No VLAN filtering (or best effort) => shared VLAN learning.
	 *
	 * In shared VLAN learning mode, untagged traffic still gets
	 * pvid-tagged, and the FDB table gets populated with entries
	 * containing the "real" (pvid or from VLAN tag) VLAN ID.
	 * However the switch performs a masked L2 lookup in the FDB,
	 * effectively only looking up a frame's DMAC (and not VID) for the
	 * forwarding decision.
	 *
	 * This is extremely convenient for us, because in modes with
	 * vlan_filtering=0, dsa_8021q actually installs unique pvid's into
	 * each front panel port. This is good for identification but breaks
	 * learning badly - the VID of the learnt FDB entry is unique, aka
	 * no frames coming from any other port are going to have it. So
	 * for forwarding purposes, this is as though learning was broken
	 * (all frames get flooded).
	 */
	table = &priv->static_config.tables[BLK_IDX_L2_LOOKUP_PARAMS];
	l2_lookup_params = table->entries;
	l2_lookup_params->shared_learn = !priv->vlan_aware;

	for (port = 0; port < ds->num_ports; port++) {
		if (dsa_is_unused_port(ds, port))
			continue;

		rc = sja1105_commit_pvid(ds, port);
		if (rc)
			return rc;
	}

	rc = sja1105_static_config_reload(priv, SJA1105_VLAN_FILTERING);
	if (rc)
		NL_SET_ERR_MSG_MOD(extack, "Failed to change VLAN Ethertype");

	return rc;
}

static int sja1105_vlan_add(struct sja1105_private *priv, int port, u16 vid,
			    u16 flags, bool allowed_ingress)
{
	struct sja1105_vlan_lookup_entry *vlan;
	struct sja1105_table *table;
	int match, rc;

	table = &priv->static_config.tables[BLK_IDX_VLAN_LOOKUP];

	match = sja1105_is_vlan_configured(priv, vid);
	if (match < 0) {
		rc = sja1105_table_resize(table, table->entry_count + 1);
		if (rc)
			return rc;
		match = table->entry_count - 1;
	}

	/* Assign pointer after the resize (it's new memory) */
	vlan = table->entries;

	vlan[match].type_entry = SJA1110_VLAN_D_TAG;
	vlan[match].vlanid = vid;
	vlan[match].vlan_bc |= BIT(port);

	if (allowed_ingress)
		vlan[match].vmemb_port |= BIT(port);
	else
		vlan[match].vmemb_port &= ~BIT(port);

	if (flags & BRIDGE_VLAN_INFO_UNTAGGED)
		vlan[match].tag_port &= ~BIT(port);
	else
		vlan[match].tag_port |= BIT(port);

	return sja1105_dynamic_config_write(priv, BLK_IDX_VLAN_LOOKUP, vid,
					    &vlan[match], true);
}

static int sja1105_vlan_del(struct sja1105_private *priv, int port, u16 vid)
{
	struct sja1105_vlan_lookup_entry *vlan;
	struct sja1105_table *table;
	bool keep = true;
	int match, rc;

	table = &priv->static_config.tables[BLK_IDX_VLAN_LOOKUP];

	match = sja1105_is_vlan_configured(priv, vid);
	/* Can't delete a missing entry. */
	if (match < 0)
		return 0;

	/* Assign pointer after the resize (it's new memory) */
	vlan = table->entries;
=======
{
	struct sja1105_private *priv = ds->priv;

	return priv->info->tag_proto;
}

/* The TPID setting belongs to the General Parameters table,
 * which can only be partially reconfigured at runtime (and not the TPID).
 * So a switch reset is required.
 */
int sja1105_vlan_filtering(struct dsa_switch *ds, int port, bool enabled,
			   struct netlink_ext_ack *extack)
{
	struct sja1105_l2_lookup_params_entry *l2_lookup_params;
	struct sja1105_general_params_entry *general_params;
	struct sja1105_private *priv = ds->priv;
	struct sja1105_table *table;
	struct sja1105_rule *rule;
	u16 tpid, tpid2;
	int rc;

	list_for_each_entry(rule, &priv->flow_block.rules, list) {
		if (rule->type == SJA1105_RULE_VL) {
			NL_SET_ERR_MSG_MOD(extack,
					   "Cannot change VLAN filtering with active VL rules");
			return -EBUSY;
		}
	}

	if (enabled) {
		/* Enable VLAN filtering. */
		tpid  = ETH_P_8021Q;
		tpid2 = ETH_P_8021AD;
	} else {
		/* Disable VLAN filtering. */
		tpid  = ETH_P_SJA1105;
		tpid2 = ETH_P_SJA1105;
	}
>>>>>>> df0cc57e

	vlan[match].vlanid = vid;
	vlan[match].vlan_bc &= ~BIT(port);
	vlan[match].vmemb_port &= ~BIT(port);
	/* Also unset tag_port, just so we don't have a confusing bitmap
	 * (no practical purpose).
	 */
<<<<<<< HEAD
	vlan[match].tag_port &= ~BIT(port);

	/* If there's no port left as member of this VLAN,
	 * it's time for it to go.
	 */
	if (!vlan[match].vmemb_port)
		keep = false;

	rc = sja1105_dynamic_config_write(priv, BLK_IDX_VLAN_LOOKUP, vid,
					  &vlan[match], keep);
	if (rc < 0)
		return rc;

	if (!keep)
		return sja1105_table_delete_entry(table, match);
=======
	general_params->incl_srcpt1 = enabled;
	general_params->incl_srcpt0 = enabled;

	/* VLAN filtering => independent VLAN learning.
	 * No VLAN filtering (or best effort) => shared VLAN learning.
	 *
	 * In shared VLAN learning mode, untagged traffic still gets
	 * pvid-tagged, and the FDB table gets populated with entries
	 * containing the "real" (pvid or from VLAN tag) VLAN ID.
	 * However the switch performs a masked L2 lookup in the FDB,
	 * effectively only looking up a frame's DMAC (and not VID) for the
	 * forwarding decision.
	 *
	 * This is extremely convenient for us, because in modes with
	 * vlan_filtering=0, dsa_8021q actually installs unique pvid's into
	 * each front panel port. This is good for identification but breaks
	 * learning badly - the VID of the learnt FDB entry is unique, aka
	 * no frames coming from any other port are going to have it. So
	 * for forwarding purposes, this is as though learning was broken
	 * (all frames get flooded).
	 */
	table = &priv->static_config.tables[BLK_IDX_L2_LOOKUP_PARAMS];
	l2_lookup_params = table->entries;
	l2_lookup_params->shared_learn = !enabled;

	for (port = 0; port < ds->num_ports; port++) {
		if (dsa_is_unused_port(ds, port))
			continue;

		rc = sja1105_commit_pvid(ds, port);
		if (rc)
			return rc;
	}

	rc = sja1105_static_config_reload(priv, SJA1105_VLAN_FILTERING);
	if (rc)
		NL_SET_ERR_MSG_MOD(extack, "Failed to change VLAN Ethertype");

	return rc;
}

static int sja1105_vlan_add(struct sja1105_private *priv, int port, u16 vid,
			    u16 flags, bool allowed_ingress)
{
	struct sja1105_vlan_lookup_entry *vlan;
	struct sja1105_table *table;
	int match, rc;

	table = &priv->static_config.tables[BLK_IDX_VLAN_LOOKUP];

	match = sja1105_is_vlan_configured(priv, vid);
	if (match < 0) {
		rc = sja1105_table_resize(table, table->entry_count + 1);
		if (rc)
			return rc;
		match = table->entry_count - 1;
	}

	/* Assign pointer after the resize (it's new memory) */
	vlan = table->entries;

	vlan[match].type_entry = SJA1110_VLAN_D_TAG;
	vlan[match].vlanid = vid;
	vlan[match].vlan_bc |= BIT(port);

	if (allowed_ingress)
		vlan[match].vmemb_port |= BIT(port);
	else
		vlan[match].vmemb_port &= ~BIT(port);

	if (flags & BRIDGE_VLAN_INFO_UNTAGGED)
		vlan[match].tag_port &= ~BIT(port);
	else
		vlan[match].tag_port |= BIT(port);
>>>>>>> df0cc57e

	return sja1105_dynamic_config_write(priv, BLK_IDX_VLAN_LOOKUP, vid,
					    &vlan[match], true);
}

<<<<<<< HEAD
static int sja1105_bridge_vlan_add(struct dsa_switch *ds, int port,
				   const struct switchdev_obj_port_vlan *vlan,
				   struct netlink_ext_ack *extack)
{
	struct sja1105_private *priv = ds->priv;
	u16 flags = vlan->flags;
	int rc;

	/* Be sure to deny alterations to the configuration done by tag_8021q.
	 */
	if (vid_is_dsa_8021q(vlan->vid)) {
		NL_SET_ERR_MSG_MOD(extack,
				   "Range 1024-3071 reserved for dsa_8021q operation");
		return -EBUSY;
	}

	/* Always install bridge VLANs as egress-tagged on CPU and DSA ports */
	if (dsa_is_cpu_port(ds, port) || dsa_is_dsa_port(ds, port))
		flags = 0;

	rc = sja1105_vlan_add(priv, port, vlan->vid, flags, true);
	if (rc)
		return rc;

	if (vlan->flags & BRIDGE_VLAN_INFO_PVID)
		priv->bridge_pvid[port] = vlan->vid;

	return sja1105_commit_pvid(ds, port);
}

static int sja1105_bridge_vlan_del(struct dsa_switch *ds, int port,
				   const struct switchdev_obj_port_vlan *vlan)
{
	struct sja1105_private *priv = ds->priv;
	int rc;

	rc = sja1105_vlan_del(priv, port, vlan->vid);
	if (rc)
		return rc;

	/* In case the pvid was deleted, make sure that untagged packets will
	 * be dropped.
	 */
	return sja1105_commit_pvid(ds, port);
}

=======
static int sja1105_vlan_del(struct sja1105_private *priv, int port, u16 vid)
{
	struct sja1105_vlan_lookup_entry *vlan;
	struct sja1105_table *table;
	bool keep = true;
	int match, rc;

	table = &priv->static_config.tables[BLK_IDX_VLAN_LOOKUP];

	match = sja1105_is_vlan_configured(priv, vid);
	/* Can't delete a missing entry. */
	if (match < 0)
		return 0;

	/* Assign pointer after the resize (it's new memory) */
	vlan = table->entries;

	vlan[match].vlanid = vid;
	vlan[match].vlan_bc &= ~BIT(port);
	vlan[match].vmemb_port &= ~BIT(port);
	/* Also unset tag_port, just so we don't have a confusing bitmap
	 * (no practical purpose).
	 */
	vlan[match].tag_port &= ~BIT(port);

	/* If there's no port left as member of this VLAN,
	 * it's time for it to go.
	 */
	if (!vlan[match].vmemb_port)
		keep = false;

	rc = sja1105_dynamic_config_write(priv, BLK_IDX_VLAN_LOOKUP, vid,
					  &vlan[match], keep);
	if (rc < 0)
		return rc;

	if (!keep)
		return sja1105_table_delete_entry(table, match);

	return 0;
}

static int sja1105_bridge_vlan_add(struct dsa_switch *ds, int port,
				   const struct switchdev_obj_port_vlan *vlan,
				   struct netlink_ext_ack *extack)
{
	struct sja1105_private *priv = ds->priv;
	u16 flags = vlan->flags;
	int rc;

	/* Be sure to deny alterations to the configuration done by tag_8021q.
	 */
	if (vid_is_dsa_8021q(vlan->vid)) {
		NL_SET_ERR_MSG_MOD(extack,
				   "Range 1024-3071 reserved for dsa_8021q operation");
		return -EBUSY;
	}

	/* Always install bridge VLANs as egress-tagged on CPU and DSA ports */
	if (dsa_is_cpu_port(ds, port) || dsa_is_dsa_port(ds, port))
		flags = 0;

	rc = sja1105_vlan_add(priv, port, vlan->vid, flags, true);
	if (rc)
		return rc;

	if (vlan->flags & BRIDGE_VLAN_INFO_PVID)
		priv->bridge_pvid[port] = vlan->vid;

	return sja1105_commit_pvid(ds, port);
}

static int sja1105_bridge_vlan_del(struct dsa_switch *ds, int port,
				   const struct switchdev_obj_port_vlan *vlan)
{
	struct sja1105_private *priv = ds->priv;
	int rc;

	rc = sja1105_vlan_del(priv, port, vlan->vid);
	if (rc)
		return rc;

	/* In case the pvid was deleted, make sure that untagged packets will
	 * be dropped.
	 */
	return sja1105_commit_pvid(ds, port);
}

>>>>>>> df0cc57e
static int sja1105_dsa_8021q_vlan_add(struct dsa_switch *ds, int port, u16 vid,
				      u16 flags)
{
	struct sja1105_private *priv = ds->priv;
	bool allowed_ingress = true;
	int rc;

	/* Prevent attackers from trying to inject a DSA tag from
	 * the outside world.
	 */
	if (dsa_is_user_port(ds, port))
		allowed_ingress = false;

	rc = sja1105_vlan_add(priv, port, vid, flags, allowed_ingress);
	if (rc)
		return rc;

	if (flags & BRIDGE_VLAN_INFO_PVID)
		priv->tag_8021q_pvid[port] = vid;

	return sja1105_commit_pvid(ds, port);
}

static int sja1105_dsa_8021q_vlan_del(struct dsa_switch *ds, int port, u16 vid)
{
	struct sja1105_private *priv = ds->priv;

	return sja1105_vlan_del(priv, port, vid);
}

static int sja1105_prechangeupper(struct dsa_switch *ds, int port,
				  struct netdev_notifier_changeupper_info *info)
{
	struct netlink_ext_ack *extack = info->info.extack;
	struct net_device *upper = info->upper_dev;
	struct dsa_switch_tree *dst = ds->dst;
	struct dsa_port *dp;

	if (is_vlan_dev(upper)) {
		NL_SET_ERR_MSG_MOD(extack, "8021q uppers are not supported");
		return -EBUSY;
	}

	if (netif_is_bridge_master(upper)) {
		list_for_each_entry(dp, &dst->ports, list) {
			if (dp->bridge_dev && dp->bridge_dev != upper &&
			    br_vlan_enabled(dp->bridge_dev)) {
				NL_SET_ERR_MSG_MOD(extack,
						   "Only one VLAN-aware bridge is supported");
				return -EBUSY;
			}
		}
	}

	return 0;
}

static void sja1105_port_disable(struct dsa_switch *ds, int port)
{
	struct sja1105_private *priv = ds->priv;
	struct sja1105_port *sp = &priv->ports[port];

	if (!dsa_is_user_port(ds, port))
		return;

	kthread_cancel_work_sync(&sp->xmit_work);
	skb_queue_purge(&sp->xmit_queue);
}

static int sja1105_mgmt_xmit(struct dsa_switch *ds, int port, int slot,
			     struct sk_buff *skb, bool takets)
{
	struct sja1105_mgmt_entry mgmt_route = {0};
	struct sja1105_private *priv = ds->priv;
	struct ethhdr *hdr;
	int timeout = 10;
	int rc;

	hdr = eth_hdr(skb);

	mgmt_route.macaddr = ether_addr_to_u64(hdr->h_dest);
	mgmt_route.destports = BIT(port);
	mgmt_route.enfport = 1;
	mgmt_route.tsreg = 0;
	mgmt_route.takets = takets;

	rc = sja1105_dynamic_config_write(priv, BLK_IDX_MGMT_ROUTE,
					  slot, &mgmt_route, true);
	if (rc < 0) {
		kfree_skb(skb);
		return rc;
	}

	/* Transfer skb to the host port. */
	dsa_enqueue_skb(skb, dsa_to_port(ds, port)->slave);

	/* Wait until the switch has processed the frame */
	do {
		rc = sja1105_dynamic_config_read(priv, BLK_IDX_MGMT_ROUTE,
						 slot, &mgmt_route);
		if (rc < 0) {
			dev_err_ratelimited(priv->ds->dev,
					    "failed to poll for mgmt route\n");
			continue;
		}

		/* UM10944: The ENFPORT flag of the respective entry is
		 * cleared when a match is found. The host can use this
		 * flag as an acknowledgment.
		 */
		cpu_relax();
	} while (mgmt_route.enfport && --timeout);

	if (!timeout) {
		/* Clean up the management route so that a follow-up
		 * frame may not match on it by mistake.
		 * This is only hardware supported on P/Q/R/S - on E/T it is
		 * a no-op and we are silently discarding the -EOPNOTSUPP.
		 */
		sja1105_dynamic_config_write(priv, BLK_IDX_MGMT_ROUTE,
					     slot, &mgmt_route, false);
		dev_err_ratelimited(priv->ds->dev, "xmit timed out\n");
	}

	return NETDEV_TX_OK;
}

#define work_to_port(work) \
		container_of((work), struct sja1105_port, xmit_work)
#define tagger_to_sja1105(t) \
		container_of((t), struct sja1105_private, tagger_data)

/* Deferred work is unfortunately necessary because setting up the management
 * route cannot be done from atomit context (SPI transfer takes a sleepable
 * lock on the bus)
 */
static void sja1105_port_deferred_xmit(struct kthread_work *work)
{
	struct sja1105_port *sp = work_to_port(work);
	struct sja1105_tagger_data *tagger_data = sp->data;
	struct sja1105_private *priv = tagger_to_sja1105(tagger_data);
	int port = sp - priv->ports;
	struct sk_buff *skb;

	while ((skb = skb_dequeue(&sp->xmit_queue)) != NULL) {
		struct sk_buff *clone = SJA1105_SKB_CB(skb)->clone;

		mutex_lock(&priv->mgmt_lock);

		sja1105_mgmt_xmit(priv->ds, port, 0, skb, !!clone);

		/* The clone, if there, was made by dsa_skb_tx_timestamp */
		if (clone)
			sja1105_ptp_txtstamp_skb(priv->ds, port, clone);

		mutex_unlock(&priv->mgmt_lock);
	}
}

/* The MAXAGE setting belongs to the L2 Forwarding Parameters table,
 * which cannot be reconfigured at runtime. So a switch reset is required.
 */
static int sja1105_set_ageing_time(struct dsa_switch *ds,
				   unsigned int ageing_time)
{
	struct sja1105_l2_lookup_params_entry *l2_lookup_params;
	struct sja1105_private *priv = ds->priv;
	struct sja1105_table *table;
	unsigned int maxage;

	table = &priv->static_config.tables[BLK_IDX_L2_LOOKUP_PARAMS];
	l2_lookup_params = table->entries;

	maxage = SJA1105_AGEING_TIME_MS(ageing_time);

	if (l2_lookup_params->maxage == maxage)
		return 0;

	l2_lookup_params->maxage = maxage;

	return sja1105_static_config_reload(priv, SJA1105_AGEING_TIME);
}

static int sja1105_change_mtu(struct dsa_switch *ds, int port, int new_mtu)
{
	struct sja1105_l2_policing_entry *policing;
	struct sja1105_private *priv = ds->priv;

	new_mtu += VLAN_ETH_HLEN + ETH_FCS_LEN;

	if (dsa_is_cpu_port(ds, port) || dsa_is_dsa_port(ds, port))
		new_mtu += VLAN_HLEN;

	policing = priv->static_config.tables[BLK_IDX_L2_POLICING].entries;

	if (policing[port].maxlen == new_mtu)
		return 0;

	policing[port].maxlen = new_mtu;

	return sja1105_static_config_reload(priv, SJA1105_BEST_EFFORT_POLICING);
}

static int sja1105_get_max_mtu(struct dsa_switch *ds, int port)
{
	return 2043 - VLAN_ETH_HLEN - ETH_FCS_LEN;
}

static int sja1105_port_setup_tc(struct dsa_switch *ds, int port,
				 enum tc_setup_type type,
				 void *type_data)
{
	switch (type) {
	case TC_SETUP_QDISC_TAPRIO:
		return sja1105_setup_tc_taprio(ds, port, type_data);
	case TC_SETUP_QDISC_CBS:
		return sja1105_setup_tc_cbs(ds, port, type_data);
	default:
		return -EOPNOTSUPP;
	}
}

/* We have a single mirror (@to) port, but can configure ingress and egress
 * mirroring on all other (@from) ports.
 * We need to allow mirroring rules only as long as the @to port is always the
 * same, and we need to unset the @to port from mirr_port only when there is no
 * mirroring rule that references it.
 */
static int sja1105_mirror_apply(struct sja1105_private *priv, int from, int to,
				bool ingress, bool enabled)
{
	struct sja1105_general_params_entry *general_params;
	struct sja1105_mac_config_entry *mac;
	struct dsa_switch *ds = priv->ds;
	struct sja1105_table *table;
	bool already_enabled;
	u64 new_mirr_port;
	int rc;

	table = &priv->static_config.tables[BLK_IDX_GENERAL_PARAMS];
	general_params = table->entries;

	mac = priv->static_config.tables[BLK_IDX_MAC_CONFIG].entries;

	already_enabled = (general_params->mirr_port != ds->num_ports);
	if (already_enabled && enabled && general_params->mirr_port != to) {
		dev_err(priv->ds->dev,
			"Delete mirroring rules towards port %llu first\n",
			general_params->mirr_port);
		return -EBUSY;
	}

	new_mirr_port = to;
	if (!enabled) {
		bool keep = false;
		int port;

		/* Anybody still referencing mirr_port? */
		for (port = 0; port < ds->num_ports; port++) {
			if (mac[port].ing_mirr || mac[port].egr_mirr) {
				keep = true;
				break;
			}
		}
		/* Unset already_enabled for next time */
		if (!keep)
			new_mirr_port = ds->num_ports;
	}
	if (new_mirr_port != general_params->mirr_port) {
		general_params->mirr_port = new_mirr_port;

		rc = sja1105_dynamic_config_write(priv, BLK_IDX_GENERAL_PARAMS,
						  0, general_params, true);
		if (rc < 0)
			return rc;
	}

	if (ingress)
		mac[from].ing_mirr = enabled;
	else
		mac[from].egr_mirr = enabled;

	return sja1105_dynamic_config_write(priv, BLK_IDX_MAC_CONFIG, from,
					    &mac[from], true);
}

static int sja1105_mirror_add(struct dsa_switch *ds, int port,
			      struct dsa_mall_mirror_tc_entry *mirror,
			      bool ingress)
{
	return sja1105_mirror_apply(ds->priv, port, mirror->to_local_port,
				    ingress, true);
}

static void sja1105_mirror_del(struct dsa_switch *ds, int port,
			       struct dsa_mall_mirror_tc_entry *mirror)
{
	sja1105_mirror_apply(ds->priv, port, mirror->to_local_port,
			     mirror->ingress, false);
}

static int sja1105_port_policer_add(struct dsa_switch *ds, int port,
				    struct dsa_mall_policer_tc_entry *policer)
{
	struct sja1105_l2_policing_entry *policing;
	struct sja1105_private *priv = ds->priv;

	policing = priv->static_config.tables[BLK_IDX_L2_POLICING].entries;

	/* In hardware, every 8 microseconds the credit level is incremented by
	 * the value of RATE bytes divided by 64, up to a maximum of SMAX
	 * bytes.
	 */
	policing[port].rate = div_u64(512 * policer->rate_bytes_per_sec,
				      1000000);
	policing[port].smax = policer->burst;

	return sja1105_static_config_reload(priv, SJA1105_BEST_EFFORT_POLICING);
}

static void sja1105_port_policer_del(struct dsa_switch *ds, int port)
{
	struct sja1105_l2_policing_entry *policing;
	struct sja1105_private *priv = ds->priv;

	policing = priv->static_config.tables[BLK_IDX_L2_POLICING].entries;

	policing[port].rate = SJA1105_RATE_MBPS(1000);
	policing[port].smax = 65535;

	sja1105_static_config_reload(priv, SJA1105_BEST_EFFORT_POLICING);
}

static int sja1105_port_set_learning(struct sja1105_private *priv, int port,
				     bool enabled)
{
	struct sja1105_mac_config_entry *mac;

	mac = priv->static_config.tables[BLK_IDX_MAC_CONFIG].entries;

	mac[port].dyn_learn = enabled;

	return sja1105_dynamic_config_write(priv, BLK_IDX_MAC_CONFIG, port,
					    &mac[port], true);
}

static int sja1105_port_ucast_bcast_flood(struct sja1105_private *priv, int to,
					  struct switchdev_brport_flags flags)
{
	if (flags.mask & BR_FLOOD) {
		if (flags.val & BR_FLOOD)
			priv->ucast_egress_floods |= BIT(to);
		else
			priv->ucast_egress_floods &= ~BIT(to);
	}

	if (flags.mask & BR_BCAST_FLOOD) {
		if (flags.val & BR_BCAST_FLOOD)
			priv->bcast_egress_floods |= BIT(to);
		else
			priv->bcast_egress_floods &= ~BIT(to);
	}

	return sja1105_manage_flood_domains(priv);
}

static int sja1105_port_mcast_flood(struct sja1105_private *priv, int to,
				    struct switchdev_brport_flags flags,
				    struct netlink_ext_ack *extack)
{
	struct sja1105_l2_lookup_entry *l2_lookup;
	struct sja1105_table *table;
	int match;

	table = &priv->static_config.tables[BLK_IDX_L2_LOOKUP];
	l2_lookup = table->entries;

	for (match = 0; match < table->entry_count; match++)
		if (l2_lookup[match].macaddr == SJA1105_UNKNOWN_MULTICAST &&
		    l2_lookup[match].mask_macaddr == SJA1105_UNKNOWN_MULTICAST)
			break;

	if (match == table->entry_count) {
		NL_SET_ERR_MSG_MOD(extack,
				   "Could not find FDB entry for unknown multicast");
		return -ENOSPC;
	}

	if (flags.val & BR_MCAST_FLOOD)
		l2_lookup[match].destports |= BIT(to);
	else
		l2_lookup[match].destports &= ~BIT(to);

	return sja1105_dynamic_config_write(priv, BLK_IDX_L2_LOOKUP,
					    l2_lookup[match].index,
					    &l2_lookup[match],
					    true);
}

static int sja1105_port_pre_bridge_flags(struct dsa_switch *ds, int port,
					 struct switchdev_brport_flags flags,
					 struct netlink_ext_ack *extack)
{
	struct sja1105_private *priv = ds->priv;

	if (flags.mask & ~(BR_LEARNING | BR_FLOOD | BR_MCAST_FLOOD |
			   BR_BCAST_FLOOD))
		return -EINVAL;

	if (flags.mask & (BR_FLOOD | BR_MCAST_FLOOD) &&
	    !priv->info->can_limit_mcast_flood) {
		bool multicast = !!(flags.val & BR_MCAST_FLOOD);
		bool unicast = !!(flags.val & BR_FLOOD);

		if (unicast != multicast) {
			NL_SET_ERR_MSG_MOD(extack,
					   "This chip cannot configure multicast flooding independently of unicast");
			return -EINVAL;
		}
	}

	return 0;
}

static int sja1105_port_bridge_flags(struct dsa_switch *ds, int port,
				     struct switchdev_brport_flags flags,
				     struct netlink_ext_ack *extack)
{
	struct sja1105_private *priv = ds->priv;
	int rc;

	if (flags.mask & BR_LEARNING) {
		bool learn_ena = !!(flags.val & BR_LEARNING);

		rc = sja1105_port_set_learning(priv, port, learn_ena);
		if (rc)
			return rc;
	}

	if (flags.mask & (BR_FLOOD | BR_BCAST_FLOOD)) {
		rc = sja1105_port_ucast_bcast_flood(priv, port, flags);
		if (rc)
			return rc;
	}

	/* For chips that can't offload BR_MCAST_FLOOD independently, there
	 * is nothing to do here, we ensured the configuration is in sync by
	 * offloading BR_FLOOD.
	 */
	if (flags.mask & BR_MCAST_FLOOD && priv->info->can_limit_mcast_flood) {
		rc = sja1105_port_mcast_flood(priv, port, flags,
					      extack);
		if (rc)
			return rc;
	}

	return 0;
}

static void sja1105_teardown_ports(struct sja1105_private *priv)
{
	struct dsa_switch *ds = priv->ds;
	int port;

	for (port = 0; port < ds->num_ports; port++) {
		struct sja1105_port *sp = &priv->ports[port];

		if (sp->xmit_worker)
			kthread_destroy_worker(sp->xmit_worker);
	}
}

static int sja1105_setup_ports(struct sja1105_private *priv)
{
	struct sja1105_tagger_data *tagger_data = &priv->tagger_data;
	struct dsa_switch *ds = priv->ds;
	int port, rc;

	/* Connections between dsa_port and sja1105_port */
	for (port = 0; port < ds->num_ports; port++) {
		struct sja1105_port *sp = &priv->ports[port];
		struct dsa_port *dp = dsa_to_port(ds, port);
		struct kthread_worker *worker;
		struct net_device *slave;

		if (!dsa_port_is_user(dp))
			continue;

		dp->priv = sp;
<<<<<<< HEAD
		sp->dp = dp;
=======
>>>>>>> df0cc57e
		sp->data = tagger_data;
		slave = dp->slave;
		kthread_init_work(&sp->xmit_work, sja1105_port_deferred_xmit);
		worker = kthread_create_worker(0, "%s_xmit", slave->name);
		if (IS_ERR(worker)) {
			rc = PTR_ERR(worker);
			dev_err(ds->dev,
				"failed to create deferred xmit thread: %d\n",
				rc);
			goto out_destroy_workers;
		}
		sp->xmit_worker = worker;
		skb_queue_head_init(&sp->xmit_queue);
	}

	return 0;

out_destroy_workers:
	sja1105_teardown_ports(priv);
	return rc;
}

/* The programming model for the SJA1105 switch is "all-at-once" via static
 * configuration tables. Some of these can be dynamically modified at runtime,
 * but not the xMII mode parameters table.
 * Furthermode, some PHYs may not have crystals for generating their clocks
 * (e.g. RMII). Instead, their 50MHz clock is supplied via the SJA1105 port's
 * ref_clk pin. So port clocking needs to be initialized early, before
 * connecting to PHYs is attempted, otherwise they won't respond through MDIO.
 * Setting correct PHY link speed does not matter now.
 * But dsa_slave_phy_setup is called later than sja1105_setup, so the PHY
 * bindings are not yet parsed by DSA core. We need to parse early so that we
 * can populate the xMII mode parameters table.
 */
static int sja1105_setup(struct dsa_switch *ds)
{
	struct sja1105_private *priv = ds->priv;
	int rc;

	if (priv->info->disable_microcontroller) {
		rc = priv->info->disable_microcontroller(priv);
		if (rc < 0) {
			dev_err(ds->dev,
				"Failed to disable microcontroller: %pe\n",
				ERR_PTR(rc));
			return rc;
		}
	}

	/* Create and send configuration down to device */
	rc = sja1105_static_config_load(priv);
	if (rc < 0) {
		dev_err(ds->dev, "Failed to load static config: %d\n", rc);
		return rc;
	}

	/* Configure the CGU (PHY link modes and speeds) */
	if (priv->info->clocking_setup) {
		rc = priv->info->clocking_setup(priv);
		if (rc < 0) {
			dev_err(ds->dev,
				"Failed to configure MII clocking: %pe\n",
				ERR_PTR(rc));
			goto out_static_config_free;
		}
	}

	rc = sja1105_setup_ports(priv);
	if (rc)
		goto out_static_config_free;

	sja1105_tas_setup(ds);
	sja1105_flower_setup(ds);

	rc = sja1105_ptp_clock_register(ds);
	if (rc < 0) {
		dev_err(ds->dev, "Failed to register PTP clock: %d\n", rc);
		goto out_flower_teardown;
	}

	rc = sja1105_mdiobus_register(ds);
	if (rc < 0) {
		dev_err(ds->dev, "Failed to register MDIO bus: %pe\n",
			ERR_PTR(rc));
		goto out_ptp_clock_unregister;
	}

	rc = sja1105_devlink_setup(ds);
	if (rc < 0)
		goto out_mdiobus_unregister;

	rtnl_lock();
	rc = dsa_tag_8021q_register(ds, htons(ETH_P_8021Q));
	rtnl_unlock();
	if (rc)
		goto out_devlink_teardown;

	/* On SJA1105, VLAN filtering per se is always enabled in hardware.
	 * The only thing we can do to disable it is lie about what the 802.1Q
	 * EtherType is.
	 * So it will still try to apply VLAN filtering, but all ingress
	 * traffic (except frames received with EtherType of ETH_P_SJA1105)
	 * will be internally tagged with a distorted VLAN header where the
	 * TPID is ETH_P_SJA1105, and the VLAN ID is the port pvid.
	 */
	ds->vlan_filtering_is_global = true;
	ds->untag_bridge_pvid = true;
	/* tag_8021q has 3 bits for the VBID, and the value 0 is reserved */
	ds->num_fwd_offloading_bridges = 7;

	/* Advertise the 8 egress queues */
	ds->num_tx_queues = SJA1105_NUM_TC;

	ds->mtu_enforcement_ingress = true;
	ds->assisted_learning_on_cpu_port = true;

	return 0;

out_devlink_teardown:
	sja1105_devlink_teardown(ds);
out_mdiobus_unregister:
	sja1105_mdiobus_unregister(ds);
out_ptp_clock_unregister:
	sja1105_ptp_clock_unregister(ds);
out_flower_teardown:
	sja1105_flower_teardown(ds);
	sja1105_tas_teardown(ds);
	sja1105_teardown_ports(priv);
out_static_config_free:
	sja1105_static_config_free(&priv->static_config);

	return rc;
}

static void sja1105_teardown(struct dsa_switch *ds)
{
	struct sja1105_private *priv = ds->priv;

	rtnl_lock();
	dsa_tag_8021q_unregister(ds);
	rtnl_unlock();

	sja1105_devlink_teardown(ds);
	sja1105_mdiobus_unregister(ds);
	sja1105_ptp_clock_unregister(ds);
	sja1105_flower_teardown(ds);
	sja1105_tas_teardown(ds);
	sja1105_teardown_ports(priv);
	sja1105_static_config_free(&priv->static_config);
}

static const struct dsa_switch_ops sja1105_switch_ops = {
	.get_tag_protocol	= sja1105_get_tag_protocol,
	.setup			= sja1105_setup,
	.teardown		= sja1105_teardown,
	.set_ageing_time	= sja1105_set_ageing_time,
	.port_change_mtu	= sja1105_change_mtu,
	.port_max_mtu		= sja1105_get_max_mtu,
	.phylink_validate	= sja1105_phylink_validate,
	.phylink_mac_config	= sja1105_mac_config,
	.phylink_mac_link_up	= sja1105_mac_link_up,
	.phylink_mac_link_down	= sja1105_mac_link_down,
	.get_strings		= sja1105_get_strings,
	.get_ethtool_stats	= sja1105_get_ethtool_stats,
	.get_sset_count		= sja1105_get_sset_count,
	.get_ts_info		= sja1105_get_ts_info,
	.port_disable		= sja1105_port_disable,
	.port_fdb_dump		= sja1105_fdb_dump,
	.port_fdb_add		= sja1105_fdb_add,
	.port_fdb_del		= sja1105_fdb_del,
	.port_fast_age		= sja1105_fast_age,
	.port_bridge_join	= sja1105_bridge_join,
	.port_bridge_leave	= sja1105_bridge_leave,
	.port_pre_bridge_flags	= sja1105_port_pre_bridge_flags,
	.port_bridge_flags	= sja1105_port_bridge_flags,
	.port_stp_state_set	= sja1105_bridge_stp_state_set,
	.port_vlan_filtering	= sja1105_vlan_filtering,
	.port_vlan_add		= sja1105_bridge_vlan_add,
	.port_vlan_del		= sja1105_bridge_vlan_del,
	.port_mdb_add		= sja1105_mdb_add,
	.port_mdb_del		= sja1105_mdb_del,
	.port_hwtstamp_get	= sja1105_hwtstamp_get,
	.port_hwtstamp_set	= sja1105_hwtstamp_set,
	.port_rxtstamp		= sja1105_port_rxtstamp,
	.port_txtstamp		= sja1105_port_txtstamp,
	.port_setup_tc		= sja1105_port_setup_tc,
	.port_mirror_add	= sja1105_mirror_add,
	.port_mirror_del	= sja1105_mirror_del,
	.port_policer_add	= sja1105_port_policer_add,
	.port_policer_del	= sja1105_port_policer_del,
	.cls_flower_add		= sja1105_cls_flower_add,
	.cls_flower_del		= sja1105_cls_flower_del,
	.cls_flower_stats	= sja1105_cls_flower_stats,
	.devlink_info_get	= sja1105_devlink_info_get,
	.tag_8021q_vlan_add	= sja1105_dsa_8021q_vlan_add,
	.tag_8021q_vlan_del	= sja1105_dsa_8021q_vlan_del,
	.port_prechangeupper	= sja1105_prechangeupper,
	.port_bridge_tx_fwd_offload = dsa_tag_8021q_bridge_tx_fwd_offload,
	.port_bridge_tx_fwd_unoffload = dsa_tag_8021q_bridge_tx_fwd_unoffload,
};

static const struct of_device_id sja1105_dt_ids[];

static int sja1105_check_device_id(struct sja1105_private *priv)
{
	const struct sja1105_regs *regs = priv->info->regs;
	u8 prod_id[SJA1105_SIZE_DEVICE_ID] = {0};
	struct device *dev = &priv->spidev->dev;
	const struct of_device_id *match;
	u32 device_id;
	u64 part_no;
	int rc;

	rc = sja1105_xfer_u32(priv, SPI_READ, regs->device_id, &device_id,
			      NULL);
	if (rc < 0)
		return rc;

	rc = sja1105_xfer_buf(priv, SPI_READ, regs->prod_id, prod_id,
			      SJA1105_SIZE_DEVICE_ID);
	if (rc < 0)
		return rc;

	sja1105_unpack(prod_id, &part_no, 19, 4, SJA1105_SIZE_DEVICE_ID);

	for (match = sja1105_dt_ids; match->compatible[0]; match++) {
		const struct sja1105_info *info = match->data;

		/* Is what's been probed in our match table at all? */
		if (info->device_id != device_id || info->part_no != part_no)
			continue;

		/* But is it what's in the device tree? */
		if (priv->info->device_id != device_id ||
		    priv->info->part_no != part_no) {
			dev_warn(dev, "Device tree specifies chip %s but found %s, please fix it!\n",
				 priv->info->name, info->name);
			/* It isn't. No problem, pick that up. */
			priv->info = info;
		}

		return 0;
	}

	dev_err(dev, "Unexpected {device ID, part number}: 0x%x 0x%llx\n",
		device_id, part_no);

	return -ENODEV;
}

static int sja1105_probe(struct spi_device *spi)
{
	struct device *dev = &spi->dev;
	struct sja1105_private *priv;
	size_t max_xfer, max_msg;
	struct dsa_switch *ds;
	int rc;

	if (!dev->of_node) {
		dev_err(dev, "No DTS bindings for SJA1105 driver\n");
		return -EINVAL;
	}

	rc = sja1105_hw_reset(dev, 1, 1);
	if (rc)
		return rc;

	priv = devm_kzalloc(dev, sizeof(struct sja1105_private), GFP_KERNEL);
	if (!priv)
		return -ENOMEM;

	/* Populate our driver private structure (priv) based on
	 * the device tree node that was probed (spi)
	 */
	priv->spidev = spi;
	spi_set_drvdata(spi, priv);

	/* Configure the SPI bus */
	spi->bits_per_word = 8;
	rc = spi_setup(spi);
	if (rc < 0) {
		dev_err(dev, "Could not init SPI\n");
		return rc;
	}

	/* In sja1105_xfer, we send spi_messages composed of two spi_transfers:
	 * a small one for the message header and another one for the current
	 * chunk of the packed buffer.
	 * Check that the restrictions imposed by the SPI controller are
	 * respected: the chunk buffer is smaller than the max transfer size,
	 * and the total length of the chunk plus its message header is smaller
	 * than the max message size.
	 * We do that during probe time since the maximum transfer size is a
	 * runtime invariant.
	 */
	max_xfer = spi_max_transfer_size(spi);
	max_msg = spi_max_message_size(spi);

	/* We need to send at least one 64-bit word of SPI payload per message
	 * in order to be able to make useful progress.
	 */
	if (max_msg < SJA1105_SIZE_SPI_MSG_HEADER + 8) {
		dev_err(dev, "SPI master cannot send large enough buffers, aborting\n");
		return -EINVAL;
	}

	priv->max_xfer_len = SJA1105_SIZE_SPI_MSG_MAXLEN;
	if (priv->max_xfer_len > max_xfer)
		priv->max_xfer_len = max_xfer;
	if (priv->max_xfer_len > max_msg - SJA1105_SIZE_SPI_MSG_HEADER)
		priv->max_xfer_len = max_msg - SJA1105_SIZE_SPI_MSG_HEADER;

	priv->info = of_device_get_match_data(dev);

	/* Detect hardware device */
	rc = sja1105_check_device_id(priv);
	if (rc < 0) {
		dev_err(dev, "Device ID check failed: %d\n", rc);
		return rc;
	}

	dev_info(dev, "Probed switch chip: %s\n", priv->info->name);

	ds = devm_kzalloc(dev, sizeof(*ds), GFP_KERNEL);
	if (!ds)
		return -ENOMEM;

	ds->dev = dev;
	ds->num_ports = priv->info->num_ports;
	ds->ops = &sja1105_switch_ops;
	ds->priv = priv;
	priv->ds = ds;

	mutex_init(&priv->ptp_data.lock);
	mutex_init(&priv->dynamic_config_lock);
	mutex_init(&priv->mgmt_lock);

	rc = sja1105_parse_dt(priv);
	if (rc < 0) {
		dev_err(ds->dev, "Failed to parse DT: %d\n", rc);
<<<<<<< HEAD
		return rc;
	}

	/* Error out early if internal delays are required through DT
	 * and we can't apply them.
	 */
	rc = sja1105_parse_rgmii_delays(priv);
	if (rc < 0) {
		dev_err(ds->dev, "RGMII delay not supported\n");
=======
>>>>>>> df0cc57e
		return rc;
	}

	if (IS_ENABLED(CONFIG_NET_SCH_CBS)) {
		priv->cbs = devm_kcalloc(dev, priv->info->num_cbs_shapers,
					 sizeof(struct sja1105_cbs_entry),
					 GFP_KERNEL);
		if (!priv->cbs)
			return -ENOMEM;
	}

	return dsa_register_switch(priv->ds);
}

static int sja1105_remove(struct spi_device *spi)
{
	struct sja1105_private *priv = spi_get_drvdata(spi);

	if (!priv)
		return 0;

	dsa_unregister_switch(priv->ds);

	spi_set_drvdata(spi, NULL);

	return 0;
}

static void sja1105_shutdown(struct spi_device *spi)
{
	struct sja1105_private *priv = spi_get_drvdata(spi);

	if (!priv)
		return;

	dsa_switch_shutdown(priv->ds);

	spi_set_drvdata(spi, NULL);
}

static const struct of_device_id sja1105_dt_ids[] = {
	{ .compatible = "nxp,sja1105e", .data = &sja1105e_info },
	{ .compatible = "nxp,sja1105t", .data = &sja1105t_info },
	{ .compatible = "nxp,sja1105p", .data = &sja1105p_info },
	{ .compatible = "nxp,sja1105q", .data = &sja1105q_info },
	{ .compatible = "nxp,sja1105r", .data = &sja1105r_info },
	{ .compatible = "nxp,sja1105s", .data = &sja1105s_info },
	{ .compatible = "nxp,sja1110a", .data = &sja1110a_info },
	{ .compatible = "nxp,sja1110b", .data = &sja1110b_info },
	{ .compatible = "nxp,sja1110c", .data = &sja1110c_info },
	{ .compatible = "nxp,sja1110d", .data = &sja1110d_info },
	{ /* sentinel */ },
};
MODULE_DEVICE_TABLE(of, sja1105_dt_ids);

static struct spi_driver sja1105_driver = {
	.driver = {
		.name  = "sja1105",
		.owner = THIS_MODULE,
		.of_match_table = of_match_ptr(sja1105_dt_ids),
	},
	.probe  = sja1105_probe,
	.remove = sja1105_remove,
	.shutdown = sja1105_shutdown,
};

module_spi_driver(sja1105_driver);

MODULE_AUTHOR("Vladimir Oltean <olteanv@gmail.com>");
MODULE_AUTHOR("Georg Waibel <georg.waibel@sensor-technik.de>");
MODULE_DESCRIPTION("SJA1105 Driver");
MODULE_LICENSE("GPL v2");<|MERGE_RESOLUTION|>--- conflicted
+++ resolved
@@ -27,14 +27,9 @@
 
 #define SJA1105_UNKNOWN_MULTICAST	0x010000000000ull
 
-<<<<<<< HEAD
-static void sja1105_hw_reset(struct gpio_desc *gpio, unsigned int pulse_len,
-			     unsigned int startup_delay)
-=======
 /* Configure the optional reset pin and bring up switch */
 static int sja1105_hw_reset(struct device *dev, unsigned int pulse_len,
 			    unsigned int startup_delay)
->>>>>>> df0cc57e
 {
 	struct gpio_desc *gpio;
 
@@ -322,7 +317,6 @@
 			if (!priv->info->supports_sgmii[i])
 				goto unsupported;
 
-<<<<<<< HEAD
 			mii->xmii_mode[i] = XMII_MODE_SGMII;
 			mii->special[i] = true;
 			break;
@@ -333,18 +327,6 @@
 			mii->xmii_mode[i] = XMII_MODE_SGMII;
 			mii->special[i] = true;
 			break;
-=======
-			mii->xmii_mode[i] = XMII_MODE_SGMII;
-			mii->special[i] = true;
-			break;
-		case PHY_INTERFACE_MODE_2500BASEX:
-			if (!priv->info->supports_2500basex[i])
-				goto unsupported;
-
-			mii->xmii_mode[i] = XMII_MODE_SGMII;
-			mii->special[i] = true;
-			break;
->>>>>>> df0cc57e
 unsupported:
 		default:
 			dev_err(dev, "Unsupported PHY mode %s on port %d!\n",
@@ -568,7 +550,6 @@
 	for (from = 0; from < ds->num_ports; from++) {
 		if (!dsa_is_user_port(ds, from))
 			continue;
-<<<<<<< HEAD
 
 		for (to = 0; to < ds->num_ports; to++) {
 			if (!dsa_is_cpu_port(ds, to) &&
@@ -578,17 +559,6 @@
 			l2fwd[from].bc_domain |= BIT(to);
 			l2fwd[from].fl_domain |= BIT(to);
 
-=======
-
-		for (to = 0; to < ds->num_ports; to++) {
-			if (!dsa_is_cpu_port(ds, to) &&
-			    !dsa_is_dsa_port(ds, to))
-				continue;
-
-			l2fwd[from].bc_domain |= BIT(to);
-			l2fwd[from].fl_domain |= BIT(to);
-
->>>>>>> df0cc57e
 			sja1105_port_allow_traffic(l2fwd, from, to, true);
 		}
 	}
@@ -631,7 +601,6 @@
 
 		from = dl->dp->index;
 		to = dsa_upstream_port(ds, from);
-<<<<<<< HEAD
 
 		dev_warn(ds->dev,
 			 "H topology detected, cutting RX from DSA link %d to CPU port %d to prevent TX packet loops\n",
@@ -650,26 +619,6 @@
 		if (dsa_is_unused_port(ds, port))
 			continue;
 
-=======
-
-		dev_warn(ds->dev,
-			 "H topology detected, cutting RX from DSA link %d to CPU port %d to prevent TX packet loops\n",
-			 from, to);
-
-		sja1105_port_allow_traffic(l2fwd, from, to, false);
-
-		l2fwd[from].bc_domain &= ~BIT(to);
-		l2fwd[from].fl_domain &= ~BIT(to);
-	}
-
-	/* Finally, manage the egress flooding domain. All ports start up with
-	 * flooding enabled, including the CPU port and DSA links.
-	 */
-	for (port = 0; port < ds->num_ports; port++) {
-		if (dsa_is_unused_port(ds, port))
-			continue;
-
->>>>>>> df0cc57e
 		priv->ucast_egress_floods |= BIT(port);
 		priv->bcast_egress_floods |= BIT(port);
 	}
@@ -1160,28 +1109,6 @@
 	return sja1105_static_config_upload(priv);
 }
 
-<<<<<<< HEAD
-static int sja1105_parse_rgmii_delays(struct sja1105_private *priv)
-{
-	struct dsa_switch *ds = priv->ds;
-	int port;
-
-	for (port = 0; port < ds->num_ports; port++) {
-		if (!priv->fixed_link[port])
-			continue;
-
-		if (priv->phy_mode[port] == PHY_INTERFACE_MODE_RGMII_RXID ||
-		    priv->phy_mode[port] == PHY_INTERFACE_MODE_RGMII_ID)
-			priv->rgmii_rx_delay[port] = true;
-
-		if (priv->phy_mode[port] == PHY_INTERFACE_MODE_RGMII_TXID ||
-		    priv->phy_mode[port] == PHY_INTERFACE_MODE_RGMII_ID)
-			priv->rgmii_tx_delay[port] = true;
-
-		if ((priv->rgmii_rx_delay[port] || priv->rgmii_tx_delay[port]) &&
-		    !priv->info->setup_rgmii_delay)
-			return -EINVAL;
-=======
 /* This is the "new way" for a MAC driver to configure its RGMII delay lines,
  * based on the explicit "rx-internal-delay-ps" and "tx-internal-delay-ps"
  * properties. It has the advantage of working with fixed links and with PHYs
@@ -1249,7 +1176,6 @@
 			"port %d RGMII delay values out of range, must be between %d and %d ps\n",
 			port, SJA1105_RGMII_DELAY_MIN_PS, SJA1105_RGMII_DELAY_MAX_PS);
 		return -ERANGE;
->>>>>>> df0cc57e
 	}
 
 	priv->rgmii_rx_delay_ps[port] = rx_delay;
@@ -1305,15 +1231,12 @@
 		}
 
 		priv->phy_mode[index] = phy_mode;
-<<<<<<< HEAD
-=======
 
 		err = sja1105_parse_rgmii_delays(priv, index, child);
 		if (err) {
 			of_node_put(child);
 			return err;
 		}
->>>>>>> df0cc57e
 	}
 
 	return 0;
@@ -1528,14 +1451,8 @@
 		phylink_set(mask, 2500baseX_Full);
 	}
 
-<<<<<<< HEAD
-	bitmap_and(supported, supported, mask, __ETHTOOL_LINK_MODE_MASK_NBITS);
-	bitmap_and(state->advertising, state->advertising, mask,
-		   __ETHTOOL_LINK_MODE_MASK_NBITS);
-=======
 	linkmode_and(supported, supported, mask);
 	linkmode_and(state->advertising, state->advertising, mask);
->>>>>>> df0cc57e
 }
 
 static int
@@ -1956,11 +1873,7 @@
 		u64_to_ether_addr(l2_lookup.macaddr, macaddr);
 
 		/* We need to hide the dsa_8021q VLANs from the user. */
-<<<<<<< HEAD
-		if (!priv->vlan_aware)
-=======
 		if (!dsa_port_is_vlan_filtering(dp))
->>>>>>> df0cc57e
 			l2_lookup.vlanid = 0;
 		rc = cb(macaddr, l2_lookup.vlanid, l2_lookup.lockeds, data);
 		if (rc)
@@ -2414,7 +2327,6 @@
 static enum dsa_tag_protocol
 sja1105_get_tag_protocol(struct dsa_switch *ds, int port,
 			 enum dsa_tag_protocol mp)
-<<<<<<< HEAD
 {
 	struct sja1105_private *priv = ds->priv;
 
@@ -2453,11 +2365,6 @@
 		tpid  = ETH_P_SJA1105;
 		tpid2 = ETH_P_SJA1105;
 	}
-
-	if (priv->vlan_aware == enabled)
-		return 0;
-
-	priv->vlan_aware = enabled;
 
 	table = &priv->static_config.tables[BLK_IDX_GENERAL_PARAMS];
 	general_params = table->entries;
@@ -2491,7 +2398,7 @@
 	 */
 	table = &priv->static_config.tables[BLK_IDX_L2_LOOKUP_PARAMS];
 	l2_lookup_params = table->entries;
-	l2_lookup_params->shared_learn = !priv->vlan_aware;
+	l2_lookup_params->shared_learn = !enabled;
 
 	for (port = 0; port < ds->num_ports; port++) {
 		if (dsa_is_unused_port(ds, port))
@@ -2563,46 +2470,6 @@
 
 	/* Assign pointer after the resize (it's new memory) */
 	vlan = table->entries;
-=======
-{
-	struct sja1105_private *priv = ds->priv;
-
-	return priv->info->tag_proto;
-}
-
-/* The TPID setting belongs to the General Parameters table,
- * which can only be partially reconfigured at runtime (and not the TPID).
- * So a switch reset is required.
- */
-int sja1105_vlan_filtering(struct dsa_switch *ds, int port, bool enabled,
-			   struct netlink_ext_ack *extack)
-{
-	struct sja1105_l2_lookup_params_entry *l2_lookup_params;
-	struct sja1105_general_params_entry *general_params;
-	struct sja1105_private *priv = ds->priv;
-	struct sja1105_table *table;
-	struct sja1105_rule *rule;
-	u16 tpid, tpid2;
-	int rc;
-
-	list_for_each_entry(rule, &priv->flow_block.rules, list) {
-		if (rule->type == SJA1105_RULE_VL) {
-			NL_SET_ERR_MSG_MOD(extack,
-					   "Cannot change VLAN filtering with active VL rules");
-			return -EBUSY;
-		}
-	}
-
-	if (enabled) {
-		/* Enable VLAN filtering. */
-		tpid  = ETH_P_8021Q;
-		tpid2 = ETH_P_8021AD;
-	} else {
-		/* Disable VLAN filtering. */
-		tpid  = ETH_P_SJA1105;
-		tpid2 = ETH_P_SJA1105;
-	}
->>>>>>> df0cc57e
 
 	vlan[match].vlanid = vid;
 	vlan[match].vlan_bc &= ~BIT(port);
@@ -2610,7 +2477,6 @@
 	/* Also unset tag_port, just so we don't have a confusing bitmap
 	 * (no practical purpose).
 	 */
-<<<<<<< HEAD
 	vlan[match].tag_port &= ~BIT(port);
 
 	/* If there's no port left as member of this VLAN,
@@ -2626,88 +2492,10 @@
 
 	if (!keep)
 		return sja1105_table_delete_entry(table, match);
-=======
-	general_params->incl_srcpt1 = enabled;
-	general_params->incl_srcpt0 = enabled;
-
-	/* VLAN filtering => independent VLAN learning.
-	 * No VLAN filtering (or best effort) => shared VLAN learning.
-	 *
-	 * In shared VLAN learning mode, untagged traffic still gets
-	 * pvid-tagged, and the FDB table gets populated with entries
-	 * containing the "real" (pvid or from VLAN tag) VLAN ID.
-	 * However the switch performs a masked L2 lookup in the FDB,
-	 * effectively only looking up a frame's DMAC (and not VID) for the
-	 * forwarding decision.
-	 *
-	 * This is extremely convenient for us, because in modes with
-	 * vlan_filtering=0, dsa_8021q actually installs unique pvid's into
-	 * each front panel port. This is good for identification but breaks
-	 * learning badly - the VID of the learnt FDB entry is unique, aka
-	 * no frames coming from any other port are going to have it. So
-	 * for forwarding purposes, this is as though learning was broken
-	 * (all frames get flooded).
-	 */
-	table = &priv->static_config.tables[BLK_IDX_L2_LOOKUP_PARAMS];
-	l2_lookup_params = table->entries;
-	l2_lookup_params->shared_learn = !enabled;
-
-	for (port = 0; port < ds->num_ports; port++) {
-		if (dsa_is_unused_port(ds, port))
-			continue;
-
-		rc = sja1105_commit_pvid(ds, port);
-		if (rc)
-			return rc;
-	}
-
-	rc = sja1105_static_config_reload(priv, SJA1105_VLAN_FILTERING);
-	if (rc)
-		NL_SET_ERR_MSG_MOD(extack, "Failed to change VLAN Ethertype");
-
-	return rc;
-}
-
-static int sja1105_vlan_add(struct sja1105_private *priv, int port, u16 vid,
-			    u16 flags, bool allowed_ingress)
-{
-	struct sja1105_vlan_lookup_entry *vlan;
-	struct sja1105_table *table;
-	int match, rc;
-
-	table = &priv->static_config.tables[BLK_IDX_VLAN_LOOKUP];
-
-	match = sja1105_is_vlan_configured(priv, vid);
-	if (match < 0) {
-		rc = sja1105_table_resize(table, table->entry_count + 1);
-		if (rc)
-			return rc;
-		match = table->entry_count - 1;
-	}
-
-	/* Assign pointer after the resize (it's new memory) */
-	vlan = table->entries;
-
-	vlan[match].type_entry = SJA1110_VLAN_D_TAG;
-	vlan[match].vlanid = vid;
-	vlan[match].vlan_bc |= BIT(port);
-
-	if (allowed_ingress)
-		vlan[match].vmemb_port |= BIT(port);
-	else
-		vlan[match].vmemb_port &= ~BIT(port);
-
-	if (flags & BRIDGE_VLAN_INFO_UNTAGGED)
-		vlan[match].tag_port &= ~BIT(port);
-	else
-		vlan[match].tag_port |= BIT(port);
->>>>>>> df0cc57e
-
-	return sja1105_dynamic_config_write(priv, BLK_IDX_VLAN_LOOKUP, vid,
-					    &vlan[match], true);
-}
-
-<<<<<<< HEAD
+
+	return 0;
+}
+
 static int sja1105_bridge_vlan_add(struct dsa_switch *ds, int port,
 				   const struct switchdev_obj_port_vlan *vlan,
 				   struct netlink_ext_ack *extack)
@@ -2754,96 +2542,6 @@
 	return sja1105_commit_pvid(ds, port);
 }
 
-=======
-static int sja1105_vlan_del(struct sja1105_private *priv, int port, u16 vid)
-{
-	struct sja1105_vlan_lookup_entry *vlan;
-	struct sja1105_table *table;
-	bool keep = true;
-	int match, rc;
-
-	table = &priv->static_config.tables[BLK_IDX_VLAN_LOOKUP];
-
-	match = sja1105_is_vlan_configured(priv, vid);
-	/* Can't delete a missing entry. */
-	if (match < 0)
-		return 0;
-
-	/* Assign pointer after the resize (it's new memory) */
-	vlan = table->entries;
-
-	vlan[match].vlanid = vid;
-	vlan[match].vlan_bc &= ~BIT(port);
-	vlan[match].vmemb_port &= ~BIT(port);
-	/* Also unset tag_port, just so we don't have a confusing bitmap
-	 * (no practical purpose).
-	 */
-	vlan[match].tag_port &= ~BIT(port);
-
-	/* If there's no port left as member of this VLAN,
-	 * it's time for it to go.
-	 */
-	if (!vlan[match].vmemb_port)
-		keep = false;
-
-	rc = sja1105_dynamic_config_write(priv, BLK_IDX_VLAN_LOOKUP, vid,
-					  &vlan[match], keep);
-	if (rc < 0)
-		return rc;
-
-	if (!keep)
-		return sja1105_table_delete_entry(table, match);
-
-	return 0;
-}
-
-static int sja1105_bridge_vlan_add(struct dsa_switch *ds, int port,
-				   const struct switchdev_obj_port_vlan *vlan,
-				   struct netlink_ext_ack *extack)
-{
-	struct sja1105_private *priv = ds->priv;
-	u16 flags = vlan->flags;
-	int rc;
-
-	/* Be sure to deny alterations to the configuration done by tag_8021q.
-	 */
-	if (vid_is_dsa_8021q(vlan->vid)) {
-		NL_SET_ERR_MSG_MOD(extack,
-				   "Range 1024-3071 reserved for dsa_8021q operation");
-		return -EBUSY;
-	}
-
-	/* Always install bridge VLANs as egress-tagged on CPU and DSA ports */
-	if (dsa_is_cpu_port(ds, port) || dsa_is_dsa_port(ds, port))
-		flags = 0;
-
-	rc = sja1105_vlan_add(priv, port, vlan->vid, flags, true);
-	if (rc)
-		return rc;
-
-	if (vlan->flags & BRIDGE_VLAN_INFO_PVID)
-		priv->bridge_pvid[port] = vlan->vid;
-
-	return sja1105_commit_pvid(ds, port);
-}
-
-static int sja1105_bridge_vlan_del(struct dsa_switch *ds, int port,
-				   const struct switchdev_obj_port_vlan *vlan)
-{
-	struct sja1105_private *priv = ds->priv;
-	int rc;
-
-	rc = sja1105_vlan_del(priv, port, vlan->vid);
-	if (rc)
-		return rc;
-
-	/* In case the pvid was deleted, make sure that untagged packets will
-	 * be dropped.
-	 */
-	return sja1105_commit_pvid(ds, port);
-}
-
->>>>>>> df0cc57e
 static int sja1105_dsa_8021q_vlan_add(struct dsa_switch *ds, int port, u16 vid,
 				      u16 flags)
 {
@@ -3333,10 +3031,6 @@
 			continue;
 
 		dp->priv = sp;
-<<<<<<< HEAD
-		sp->dp = dp;
-=======
->>>>>>> df0cc57e
 		sp->data = tagger_data;
 		slave = dp->slave;
 		kthread_init_work(&sp->xmit_work, sja1105_port_deferred_xmit);
@@ -3677,18 +3371,6 @@
 	rc = sja1105_parse_dt(priv);
 	if (rc < 0) {
 		dev_err(ds->dev, "Failed to parse DT: %d\n", rc);
-<<<<<<< HEAD
-		return rc;
-	}
-
-	/* Error out early if internal delays are required through DT
-	 * and we can't apply them.
-	 */
-	rc = sja1105_parse_rgmii_delays(priv);
-	if (rc < 0) {
-		dev_err(ds->dev, "RGMII delay not supported\n");
-=======
->>>>>>> df0cc57e
 		return rc;
 	}
 
