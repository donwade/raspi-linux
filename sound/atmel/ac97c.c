--- conflicted
+++ resolved
@@ -64,11 +64,7 @@
 #define ac97c_readl(chip, reg)				\
 	__raw_readl((chip)->regs + AC97C_##reg)
 
-<<<<<<< HEAD
-static struct snd_pcm_hardware atmel_ac97c_hw = {
-=======
 static const struct snd_pcm_hardware atmel_ac97c_hw = {
->>>>>>> bb176f67
 	.info			= (SNDRV_PCM_INFO_MMAP
 				  | SNDRV_PCM_INFO_MMAP_VALID
 				  | SNDRV_PCM_INFO_INTERLEAVED
@@ -859,12 +855,7 @@
 	struct atmel_ac97c *chip = card->private_data;
 	int ret = clk_prepare_enable(chip->pclk);
 
-<<<<<<< HEAD
-	clk_prepare_enable(chip->pclk);
-	return 0;
-=======
 	return ret;
->>>>>>> bb176f67
 }
 
 static SIMPLE_DEV_PM_OPS(atmel_ac97c_pm, atmel_ac97c_suspend, atmel_ac97c_resume);
