/*
 * arch/arm64/include/asm/cpucaps.h
 *
 * Copyright (C) 2016 ARM Ltd.
 *
 * This program is free software: you can redistribute it and/or modify
 * it under the terms of the GNU General Public License version 2 as
 * published by the Free Software Foundation.
 *
 * This program is distributed in the hope that it will be useful,
 * but WITHOUT ANY WARRANTY; without even the implied warranty of
 * MERCHANTABILITY or FITNESS FOR A PARTICULAR PURPOSE.  See the
 * GNU General Public License for more details.
 *
 * You should have received a copy of the GNU General Public License
 * along with this program.  If not, see <http://www.gnu.org/licenses/>.
 */
#ifndef __ASM_CPUCAPS_H
#define __ASM_CPUCAPS_H

#define ARM64_WORKAROUND_CLEAN_CACHE		0
#define ARM64_WORKAROUND_DEVICE_LOAD_ACQUIRE	1
#define ARM64_WORKAROUND_845719			2
#define ARM64_HAS_SYSREG_GIC_CPUIF		3
#define ARM64_HAS_PAN				4
#define ARM64_HAS_LSE_ATOMICS			5
#define ARM64_WORKAROUND_CAVIUM_23154		6
#define ARM64_WORKAROUND_834220			7
#define ARM64_HAS_NO_HW_PREFETCH		8
#define ARM64_HAS_UAO				9
#define ARM64_ALT_PAN_NOT_UAO			10
#define ARM64_HAS_VIRT_HOST_EXTN		11
#define ARM64_WORKAROUND_CAVIUM_27456		12
#define ARM64_HAS_32BIT_EL0			13
#define ARM64_HYP_OFFSET_LOW			14
#define ARM64_MISMATCHED_CACHE_LINE_SIZE	15
#define ARM64_HAS_NO_FPSIMD			16
#define ARM64_WORKAROUND_REPEAT_TLBI		17
#define ARM64_WORKAROUND_QCOM_FALKOR_E1003	18
#define ARM64_WORKAROUND_858921			19
#define ARM64_WORKAROUND_CAVIUM_30115		20
<<<<<<< HEAD

#define ARM64_NCAPS				21
=======
#define ARM64_HAS_DCPOP				21

#define ARM64_NCAPS				22
>>>>>>> bb176f67

#endif /* __ASM_CPUCAPS_H */<|MERGE_RESOLUTION|>--- conflicted
+++ resolved
@@ -39,13 +39,8 @@
 #define ARM64_WORKAROUND_QCOM_FALKOR_E1003	18
 #define ARM64_WORKAROUND_858921			19
 #define ARM64_WORKAROUND_CAVIUM_30115		20
-<<<<<<< HEAD
-
-#define ARM64_NCAPS				21
-=======
 #define ARM64_HAS_DCPOP				21
 
 #define ARM64_NCAPS				22
->>>>>>> bb176f67
 
 #endif /* __ASM_CPUCAPS_H */