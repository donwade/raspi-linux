// SPDX-License-Identifier: GPL-2.0
/*  Copyright(c) 2016-20 Intel Corporation. */

#include <linux/file.h>
#include <linux/freezer.h>
#include <linux/highmem.h>
#include <linux/kthread.h>
#include <linux/miscdevice.h>
#include <linux/pagemap.h>
#include <linux/ratelimit.h>
#include <linux/sched/mm.h>
#include <linux/sched/signal.h>
#include <linux/slab.h>
#include <asm/sgx.h>
#include "driver.h"
#include "encl.h"
#include "encls.h"

struct sgx_epc_section sgx_epc_sections[SGX_MAX_EPC_SECTIONS];
static int sgx_nr_epc_sections;
static struct task_struct *ksgxd_tsk;
static DECLARE_WAIT_QUEUE_HEAD(ksgxd_waitq);
static DEFINE_XARRAY(sgx_epc_address_space);

/*
 * These variables are part of the state of the reclaimer, and must be accessed
 * with sgx_reclaimer_lock acquired.
 */
static LIST_HEAD(sgx_active_page_list);
static DEFINE_SPINLOCK(sgx_reclaimer_lock);

static atomic_long_t sgx_nr_free_pages = ATOMIC_LONG_INIT(0);

/* Nodes with one or more EPC sections. */
static nodemask_t sgx_numa_mask;

/*
 * Array with one list_head for each possible NUMA node.  Each
 * list contains all the sgx_epc_section's which are on that
 * node.
 */
static struct sgx_numa_node *sgx_numa_nodes;

static LIST_HEAD(sgx_dirty_page_list);

/*
 * Reset post-kexec EPC pages to the uninitialized state. The pages are removed
 * from the input list, and made available for the page allocator. SECS pages
 * prepending their children in the input list are left intact.
 */
static void __sgx_sanitize_pages(struct list_head *dirty_page_list)
{
	struct sgx_epc_page *page;
	LIST_HEAD(dirty);
	int ret;

	/* dirty_page_list is thread-local, no need for a lock: */
	while (!list_empty(dirty_page_list)) {
		if (kthread_should_stop())
			return;

		page = list_first_entry(dirty_page_list, struct sgx_epc_page, list);

		/*
		 * Checking page->poison without holding the node->lock
		 * is racy, but losing the race (i.e. poison is set just
		 * after the check) just means __eremove() will be uselessly
		 * called for a page that sgx_free_epc_page() will put onto
		 * the node->sgx_poison_page_list later.
		 */
		if (page->poison) {
			struct sgx_epc_section *section = &sgx_epc_sections[page->section];
			struct sgx_numa_node *node = section->node;

			spin_lock(&node->lock);
			list_move(&page->list, &node->sgx_poison_page_list);
			spin_unlock(&node->lock);

			continue;
		}

		ret = __eremove(sgx_get_epc_virt_addr(page));
		if (!ret) {
			/*
			 * page is now sanitized.  Make it available via the SGX
			 * page allocator:
			 */
			list_del(&page->list);
			sgx_free_epc_page(page);
		} else {
			/* The page is not yet clean - move to the dirty list. */
			list_move_tail(&page->list, &dirty);
		}

		cond_resched();
	}

	list_splice(&dirty, dirty_page_list);
}

static bool sgx_reclaimer_age(struct sgx_epc_page *epc_page)
{
	struct sgx_encl_page *page = epc_page->owner;
	struct sgx_encl *encl = page->encl;
	struct sgx_encl_mm *encl_mm;
	bool ret = true;
	int idx;

	idx = srcu_read_lock(&encl->srcu);

	list_for_each_entry_rcu(encl_mm, &encl->mm_list, list) {
		if (!mmget_not_zero(encl_mm->mm))
			continue;

		mmap_read_lock(encl_mm->mm);
		ret = !sgx_encl_test_and_clear_young(encl_mm->mm, page);
		mmap_read_unlock(encl_mm->mm);

		mmput_async(encl_mm->mm);

		if (!ret)
			break;
	}

	srcu_read_unlock(&encl->srcu, idx);

	if (!ret)
		return false;

	return true;
}

static void sgx_reclaimer_block(struct sgx_epc_page *epc_page)
{
	struct sgx_encl_page *page = epc_page->owner;
	unsigned long addr = page->desc & PAGE_MASK;
	struct sgx_encl *encl = page->encl;
	unsigned long mm_list_version;
	struct sgx_encl_mm *encl_mm;
	struct vm_area_struct *vma;
	int idx, ret;

	do {
		mm_list_version = encl->mm_list_version;

		/* Pairs with smp_rmb() in sgx_encl_mm_add(). */
		smp_rmb();

		idx = srcu_read_lock(&encl->srcu);

		list_for_each_entry_rcu(encl_mm, &encl->mm_list, list) {
			if (!mmget_not_zero(encl_mm->mm))
				continue;

			mmap_read_lock(encl_mm->mm);

			ret = sgx_encl_find(encl_mm->mm, addr, &vma);
			if (!ret && encl == vma->vm_private_data)
				zap_vma_ptes(vma, addr, PAGE_SIZE);

			mmap_read_unlock(encl_mm->mm);

			mmput_async(encl_mm->mm);
		}

		srcu_read_unlock(&encl->srcu, idx);
	} while (unlikely(encl->mm_list_version != mm_list_version));

	mutex_lock(&encl->lock);

	ret = __eblock(sgx_get_epc_virt_addr(epc_page));
	if (encls_failed(ret))
		ENCLS_WARN(ret, "EBLOCK");

	mutex_unlock(&encl->lock);
}

static int __sgx_encl_ewb(struct sgx_epc_page *epc_page, void *va_slot,
			  struct sgx_backing *backing)
{
	struct sgx_pageinfo pginfo;
	int ret;

	pginfo.addr = 0;
	pginfo.secs = 0;

	pginfo.contents = (unsigned long)kmap_atomic(backing->contents);
	pginfo.metadata = (unsigned long)kmap_atomic(backing->pcmd) +
			  backing->pcmd_offset;

	ret = __ewb(&pginfo, sgx_get_epc_virt_addr(epc_page), va_slot);

	kunmap_atomic((void *)(unsigned long)(pginfo.metadata -
					      backing->pcmd_offset));
	kunmap_atomic((void *)(unsigned long)pginfo.contents);

	return ret;
}

static void sgx_ipi_cb(void *info)
{
}

static const cpumask_t *sgx_encl_ewb_cpumask(struct sgx_encl *encl)
{
	cpumask_t *cpumask = &encl->cpumask;
	struct sgx_encl_mm *encl_mm;
	int idx;

	/*
	 * Can race with sgx_encl_mm_add(), but ETRACK has already been
	 * executed, which means that the CPUs running in the new mm will enter
	 * into the enclave with a fresh epoch.
	 */
	cpumask_clear(cpumask);

	idx = srcu_read_lock(&encl->srcu);

	list_for_each_entry_rcu(encl_mm, &encl->mm_list, list) {
		if (!mmget_not_zero(encl_mm->mm))
			continue;

		cpumask_or(cpumask, cpumask, mm_cpumask(encl_mm->mm));

		mmput_async(encl_mm->mm);
	}

	srcu_read_unlock(&encl->srcu, idx);

	return cpumask;
}

/*
 * Swap page to the regular memory transformed to the blocked state by using
 * EBLOCK, which means that it can no longer be referenced (no new TLB entries).
 *
 * The first trial just tries to write the page assuming that some other thread
 * has reset the count for threads inside the enclave by using ETRACK, and
 * previous thread count has been zeroed out. The second trial calls ETRACK
 * before EWB. If that fails we kick all the HW threads out, and then do EWB,
 * which should be guaranteed the succeed.
 */
static void sgx_encl_ewb(struct sgx_epc_page *epc_page,
			 struct sgx_backing *backing)
{
	struct sgx_encl_page *encl_page = epc_page->owner;
	struct sgx_encl *encl = encl_page->encl;
	struct sgx_va_page *va_page;
	unsigned int va_offset;
	void *va_slot;
	int ret;

	encl_page->desc &= ~SGX_ENCL_PAGE_BEING_RECLAIMED;

	va_page = list_first_entry(&encl->va_pages, struct sgx_va_page,
				   list);
	va_offset = sgx_alloc_va_slot(va_page);
	va_slot = sgx_get_epc_virt_addr(va_page->epc_page) + va_offset;
	if (sgx_va_page_full(va_page))
		list_move_tail(&va_page->list, &encl->va_pages);

	ret = __sgx_encl_ewb(epc_page, va_slot, backing);
	if (ret == SGX_NOT_TRACKED) {
		ret = __etrack(sgx_get_epc_virt_addr(encl->secs.epc_page));
		if (ret) {
			if (encls_failed(ret))
				ENCLS_WARN(ret, "ETRACK");
		}

		ret = __sgx_encl_ewb(epc_page, va_slot, backing);
		if (ret == SGX_NOT_TRACKED) {
			/*
			 * Slow path, send IPIs to kick cpus out of the
			 * enclave.  Note, it's imperative that the cpu
			 * mask is generated *after* ETRACK, else we'll
			 * miss cpus that entered the enclave between
			 * generating the mask and incrementing epoch.
			 */
			on_each_cpu_mask(sgx_encl_ewb_cpumask(encl),
					 sgx_ipi_cb, NULL, 1);
			ret = __sgx_encl_ewb(epc_page, va_slot, backing);
		}
	}

	if (ret) {
		if (encls_failed(ret))
			ENCLS_WARN(ret, "EWB");

		sgx_free_va_slot(va_page, va_offset);
	} else {
		encl_page->desc |= va_offset;
		encl_page->va_page = va_page;
	}
}

static void sgx_reclaimer_write(struct sgx_epc_page *epc_page,
				struct sgx_backing *backing)
{
	struct sgx_encl_page *encl_page = epc_page->owner;
	struct sgx_encl *encl = encl_page->encl;
	struct sgx_backing secs_backing;
	int ret;

	mutex_lock(&encl->lock);

	sgx_encl_ewb(epc_page, backing);
	encl_page->epc_page = NULL;
	encl->secs_child_cnt--;

	if (!encl->secs_child_cnt && test_bit(SGX_ENCL_INITIALIZED, &encl->flags)) {
		ret = sgx_encl_get_backing(encl, PFN_DOWN(encl->size),
					   &secs_backing);
		if (ret)
			goto out;

		sgx_encl_ewb(encl->secs.epc_page, &secs_backing);

		sgx_encl_free_epc_page(encl->secs.epc_page);
		encl->secs.epc_page = NULL;

		sgx_encl_put_backing(&secs_backing, true);
	}

out:
	mutex_unlock(&encl->lock);
}

/*
 * Take a fixed number of pages from the head of the active page pool and
 * reclaim them to the enclave's private shmem files. Skip the pages, which have
 * been accessed since the last scan. Move those pages to the tail of active
 * page pool so that the pages get scanned in LRU like fashion.
 *
 * Batch process a chunk of pages (at the moment 16) in order to degrade amount
 * of IPI's and ETRACK's potentially required. sgx_encl_ewb() does degrade a bit
 * among the HW threads with three stage EWB pipeline (EWB, ETRACK + EWB and IPI
 * + EWB) but not sufficiently. Reclaiming one page at a time would also be
 * problematic as it would increase the lock contention too much, which would
 * halt forward progress.
 */
static void sgx_reclaim_pages(void)
{
	struct sgx_epc_page *chunk[SGX_NR_TO_SCAN];
	struct sgx_backing backing[SGX_NR_TO_SCAN];
	struct sgx_epc_section *section;
	struct sgx_encl_page *encl_page;
	struct sgx_epc_page *epc_page;
	struct sgx_numa_node *node;
	pgoff_t page_index;
	int cnt = 0;
	int ret;
	int i;

	spin_lock(&sgx_reclaimer_lock);
	for (i = 0; i < SGX_NR_TO_SCAN; i++) {
		if (list_empty(&sgx_active_page_list))
			break;

		epc_page = list_first_entry(&sgx_active_page_list,
					    struct sgx_epc_page, list);
		list_del_init(&epc_page->list);
		encl_page = epc_page->owner;

		if (kref_get_unless_zero(&encl_page->encl->refcount) != 0)
			chunk[cnt++] = epc_page;
		else
			/* The owner is freeing the page. No need to add the
			 * page back to the list of reclaimable pages.
			 */
			epc_page->flags &= ~SGX_EPC_PAGE_RECLAIMER_TRACKED;
	}
	spin_unlock(&sgx_reclaimer_lock);

	for (i = 0; i < cnt; i++) {
		epc_page = chunk[i];
		encl_page = epc_page->owner;

		if (!sgx_reclaimer_age(epc_page))
			goto skip;

		page_index = PFN_DOWN(encl_page->desc - encl_page->encl->base);
		ret = sgx_encl_get_backing(encl_page->encl, page_index, &backing[i]);
		if (ret)
			goto skip;

		mutex_lock(&encl_page->encl->lock);
		encl_page->desc |= SGX_ENCL_PAGE_BEING_RECLAIMED;
		mutex_unlock(&encl_page->encl->lock);
		continue;

skip:
		spin_lock(&sgx_reclaimer_lock);
		list_add_tail(&epc_page->list, &sgx_active_page_list);
		spin_unlock(&sgx_reclaimer_lock);

		kref_put(&encl_page->encl->refcount, sgx_encl_release);

		chunk[i] = NULL;
	}

	for (i = 0; i < cnt; i++) {
		epc_page = chunk[i];
		if (epc_page)
			sgx_reclaimer_block(epc_page);
	}

	for (i = 0; i < cnt; i++) {
		epc_page = chunk[i];
		if (!epc_page)
			continue;

		encl_page = epc_page->owner;
		sgx_reclaimer_write(epc_page, &backing[i]);
		sgx_encl_put_backing(&backing[i], true);

		kref_put(&encl_page->encl->refcount, sgx_encl_release);
		epc_page->flags &= ~SGX_EPC_PAGE_RECLAIMER_TRACKED;

		section = &sgx_epc_sections[epc_page->section];
		node = section->node;

		spin_lock(&node->lock);
		list_add_tail(&epc_page->list, &node->free_page_list);
		spin_unlock(&node->lock);
		atomic_long_inc(&sgx_nr_free_pages);
	}
}

static bool sgx_should_reclaim(unsigned long watermark)
{
	return atomic_long_read(&sgx_nr_free_pages) < watermark &&
	       !list_empty(&sgx_active_page_list);
}

static int ksgxd(void *p)
{
	set_freezable();

	/*
	 * Sanitize pages in order to recover from kexec(). The 2nd pass is
	 * required for SECS pages, whose child pages blocked EREMOVE.
	 */
	__sgx_sanitize_pages(&sgx_dirty_page_list);
	__sgx_sanitize_pages(&sgx_dirty_page_list);

	/* sanity check: */
	WARN_ON(!list_empty(&sgx_dirty_page_list));

	while (!kthread_should_stop()) {
		if (try_to_freeze())
			continue;

		wait_event_freezable(ksgxd_waitq,
				     kthread_should_stop() ||
				     sgx_should_reclaim(SGX_NR_HIGH_PAGES));

		if (sgx_should_reclaim(SGX_NR_HIGH_PAGES))
			sgx_reclaim_pages();

		cond_resched();
	}

	return 0;
}

static bool __init sgx_page_reclaimer_init(void)
{
	struct task_struct *tsk;

	tsk = kthread_run(ksgxd, NULL, "ksgxd");
	if (IS_ERR(tsk))
		return false;

	ksgxd_tsk = tsk;

	return true;
}

static struct sgx_epc_page *__sgx_alloc_epc_page_from_node(int nid)
{
	struct sgx_numa_node *node = &sgx_numa_nodes[nid];
	struct sgx_epc_page *page = NULL;

	spin_lock(&node->lock);

	if (list_empty(&node->free_page_list)) {
		spin_unlock(&node->lock);
		return NULL;
	}

	page = list_first_entry(&node->free_page_list, struct sgx_epc_page, list);
	list_del_init(&page->list);
<<<<<<< HEAD
	sgx_nr_free_pages--;
	page->flags = 0;
=======
>>>>>>> ac5d272a

	spin_unlock(&node->lock);
	atomic_long_dec(&sgx_nr_free_pages);

	return page;
}

/**
 * __sgx_alloc_epc_page() - Allocate an EPC page
 *
 * Iterate through NUMA nodes and reserve ia free EPC page to the caller. Start
 * from the NUMA node, where the caller is executing.
 *
 * Return:
 * - an EPC page:	A borrowed EPC pages were available.
 * - NULL:		Out of EPC pages.
 */
struct sgx_epc_page *__sgx_alloc_epc_page(void)
{
	struct sgx_epc_page *page;
	int nid_of_current = numa_node_id();
	int nid = nid_of_current;

	if (node_isset(nid_of_current, sgx_numa_mask)) {
		page = __sgx_alloc_epc_page_from_node(nid_of_current);
		if (page)
			return page;
	}

	/* Fall back to the non-local NUMA nodes: */
	while (true) {
		nid = next_node_in(nid, sgx_numa_mask);
		if (nid == nid_of_current)
			break;

		page = __sgx_alloc_epc_page_from_node(nid);
		if (page)
			return page;
	}

	return ERR_PTR(-ENOMEM);
}

/**
 * sgx_mark_page_reclaimable() - Mark a page as reclaimable
 * @page:	EPC page
 *
 * Mark a page as reclaimable and add it to the active page list. Pages
 * are automatically removed from the active list when freed.
 */
void sgx_mark_page_reclaimable(struct sgx_epc_page *page)
{
	spin_lock(&sgx_reclaimer_lock);
	page->flags |= SGX_EPC_PAGE_RECLAIMER_TRACKED;
	list_add_tail(&page->list, &sgx_active_page_list);
	spin_unlock(&sgx_reclaimer_lock);
}

/**
 * sgx_unmark_page_reclaimable() - Remove a page from the reclaim list
 * @page:	EPC page
 *
 * Clear the reclaimable flag and remove the page from the active page list.
 *
 * Return:
 *   0 on success,
 *   -EBUSY if the page is in the process of being reclaimed
 */
int sgx_unmark_page_reclaimable(struct sgx_epc_page *page)
{
	spin_lock(&sgx_reclaimer_lock);
	if (page->flags & SGX_EPC_PAGE_RECLAIMER_TRACKED) {
		/* The page is being reclaimed. */
		if (list_empty(&page->list)) {
			spin_unlock(&sgx_reclaimer_lock);
			return -EBUSY;
		}

		list_del(&page->list);
		page->flags &= ~SGX_EPC_PAGE_RECLAIMER_TRACKED;
	}
	spin_unlock(&sgx_reclaimer_lock);

	return 0;
}

/**
 * sgx_alloc_epc_page() - Allocate an EPC page
 * @owner:	the owner of the EPC page
 * @reclaim:	reclaim pages if necessary
 *
 * Iterate through EPC sections and borrow a free EPC page to the caller. When a
 * page is no longer needed it must be released with sgx_free_epc_page(). If
 * @reclaim is set to true, directly reclaim pages when we are out of pages. No
 * mm's can be locked when @reclaim is set to true.
 *
 * Finally, wake up ksgxd when the number of pages goes below the watermark
 * before returning back to the caller.
 *
 * Return:
 *   an EPC page,
 *   -errno on error
 */
struct sgx_epc_page *sgx_alloc_epc_page(void *owner, bool reclaim)
{
	struct sgx_epc_page *page;

	for ( ; ; ) {
		page = __sgx_alloc_epc_page();
		if (!IS_ERR(page)) {
			page->owner = owner;
			break;
		}

		if (list_empty(&sgx_active_page_list))
			return ERR_PTR(-ENOMEM);

		if (!reclaim) {
			page = ERR_PTR(-EBUSY);
			break;
		}

		if (signal_pending(current)) {
			page = ERR_PTR(-ERESTARTSYS);
			break;
		}

		sgx_reclaim_pages();
		cond_resched();
	}

	if (sgx_should_reclaim(SGX_NR_LOW_PAGES))
		wake_up(&ksgxd_waitq);

	return page;
}

/**
 * sgx_free_epc_page() - Free an EPC page
 * @page:	an EPC page
 *
 * Put the EPC page back to the list of free pages. It's the caller's
 * responsibility to make sure that the page is in uninitialized state. In other
 * words, do EREMOVE, EWB or whatever operation is necessary before calling
 * this function.
 */
void sgx_free_epc_page(struct sgx_epc_page *page)
{
	struct sgx_epc_section *section = &sgx_epc_sections[page->section];
	struct sgx_numa_node *node = section->node;

	spin_lock(&node->lock);

<<<<<<< HEAD
	page->owner = NULL;
	if (page->poison)
		list_add(&page->list, &node->sgx_poison_page_list);
	else
		list_add_tail(&page->list, &node->free_page_list);
	sgx_nr_free_pages++;
	page->flags = SGX_EPC_PAGE_IS_FREE;
=======
	list_add_tail(&page->list, &node->free_page_list);
>>>>>>> ac5d272a

	spin_unlock(&node->lock);
	atomic_long_inc(&sgx_nr_free_pages);
}

static bool __init sgx_setup_epc_section(u64 phys_addr, u64 size,
					 unsigned long index,
					 struct sgx_epc_section *section)
{
	unsigned long nr_pages = size >> PAGE_SHIFT;
	unsigned long i;

	section->virt_addr = memremap(phys_addr, size, MEMREMAP_WB);
	if (!section->virt_addr)
		return false;

	section->pages = vmalloc(nr_pages * sizeof(struct sgx_epc_page));
	if (!section->pages) {
		memunmap(section->virt_addr);
		return false;
	}

	section->phys_addr = phys_addr;
	xa_store_range(&sgx_epc_address_space, section->phys_addr,
		       phys_addr + size - 1, section, GFP_KERNEL);

	for (i = 0; i < nr_pages; i++) {
		section->pages[i].section = index;
		section->pages[i].flags = 0;
		section->pages[i].owner = NULL;
		section->pages[i].poison = 0;
		list_add_tail(&section->pages[i].list, &sgx_dirty_page_list);
	}

	return true;
}

bool arch_is_platform_page(u64 paddr)
{
	return !!xa_load(&sgx_epc_address_space, paddr);
}
EXPORT_SYMBOL_GPL(arch_is_platform_page);

static struct sgx_epc_page *sgx_paddr_to_page(u64 paddr)
{
	struct sgx_epc_section *section;

	section = xa_load(&sgx_epc_address_space, paddr);
	if (!section)
		return NULL;

	return &section->pages[PFN_DOWN(paddr - section->phys_addr)];
}

/*
 * Called in process context to handle a hardware reported
 * error in an SGX EPC page.
 * If the MF_ACTION_REQUIRED bit is set in flags, then the
 * context is the task that consumed the poison data. Otherwise
 * this is called from a kernel thread unrelated to the page.
 */
int arch_memory_failure(unsigned long pfn, int flags)
{
	struct sgx_epc_page *page = sgx_paddr_to_page(pfn << PAGE_SHIFT);
	struct sgx_epc_section *section;
	struct sgx_numa_node *node;

	/*
	 * mm/memory-failure.c calls this routine for all errors
	 * where there isn't a "struct page" for the address. But that
	 * includes other address ranges besides SGX.
	 */
	if (!page)
		return -ENXIO;

	/*
	 * If poison was consumed synchronously. Send a SIGBUS to
	 * the task. Hardware has already exited the SGX enclave and
	 * will not allow re-entry to an enclave that has a memory
	 * error. The signal may help the task understand why the
	 * enclave is broken.
	 */
	if (flags & MF_ACTION_REQUIRED)
		force_sig(SIGBUS);

	section = &sgx_epc_sections[page->section];
	node = section->node;

	spin_lock(&node->lock);

	/* Already poisoned? Nothing more to do */
	if (page->poison)
		goto out;

	page->poison = 1;

	/*
	 * If the page is on a free list, move it to the per-node
	 * poison page list.
	 */
	if (page->flags & SGX_EPC_PAGE_IS_FREE) {
		list_move(&page->list, &node->sgx_poison_page_list);
		goto out;
	}

	/*
	 * TBD: Add additional plumbing to enable pre-emptive
	 * action for asynchronous poison notification. Until
	 * then just hope that the poison:
	 * a) is not accessed - sgx_free_epc_page() will deal with it
	 *    when the user gives it back
	 * b) results in a recoverable machine check rather than
	 *    a fatal one
	 */
out:
	spin_unlock(&node->lock);
	return 0;
}

/**
 * A section metric is concatenated in a way that @low bits 12-31 define the
 * bits 12-31 of the metric and @high bits 0-19 define the bits 32-51 of the
 * metric.
 */
static inline u64 __init sgx_calc_section_metric(u64 low, u64 high)
{
	return (low & GENMASK_ULL(31, 12)) +
	       ((high & GENMASK_ULL(19, 0)) << 32);
}

static bool __init sgx_page_cache_init(void)
{
	u32 eax, ebx, ecx, edx, type;
	u64 pa, size;
	int nid;
	int i;

	sgx_numa_nodes = kmalloc_array(num_possible_nodes(), sizeof(*sgx_numa_nodes), GFP_KERNEL);
	if (!sgx_numa_nodes)
		return false;

	for (i = 0; i < ARRAY_SIZE(sgx_epc_sections); i++) {
		cpuid_count(SGX_CPUID, i + SGX_CPUID_EPC, &eax, &ebx, &ecx, &edx);

		type = eax & SGX_CPUID_EPC_MASK;
		if (type == SGX_CPUID_EPC_INVALID)
			break;

		if (type != SGX_CPUID_EPC_SECTION) {
			pr_err_once("Unknown EPC section type: %u\n", type);
			break;
		}

		pa   = sgx_calc_section_metric(eax, ebx);
		size = sgx_calc_section_metric(ecx, edx);

		pr_info("EPC section 0x%llx-0x%llx\n", pa, pa + size - 1);

		if (!sgx_setup_epc_section(pa, size, i, &sgx_epc_sections[i])) {
			pr_err("No free memory for an EPC section\n");
			break;
		}

		nid = numa_map_to_online_node(phys_to_target_node(pa));
		if (nid == NUMA_NO_NODE) {
			/* The physical address is already printed above. */
			pr_warn(FW_BUG "Unable to map EPC section to online node. Fallback to the NUMA node 0.\n");
			nid = 0;
		}

		if (!node_isset(nid, sgx_numa_mask)) {
			spin_lock_init(&sgx_numa_nodes[nid].lock);
			INIT_LIST_HEAD(&sgx_numa_nodes[nid].free_page_list);
			INIT_LIST_HEAD(&sgx_numa_nodes[nid].sgx_poison_page_list);
			node_set(nid, sgx_numa_mask);
		}

		sgx_epc_sections[i].node =  &sgx_numa_nodes[nid];

		sgx_nr_epc_sections++;
	}

	if (!sgx_nr_epc_sections) {
		pr_err("There are zero EPC sections.\n");
		return false;
	}

	return true;
}

/*
 * Update the SGX_LEPUBKEYHASH MSRs to the values specified by caller.
 * Bare-metal driver requires to update them to hash of enclave's signer
 * before EINIT. KVM needs to update them to guest's virtual MSR values
 * before doing EINIT from guest.
 */
void sgx_update_lepubkeyhash(u64 *lepubkeyhash)
{
	int i;

	WARN_ON_ONCE(preemptible());

	for (i = 0; i < 4; i++)
		wrmsrl(MSR_IA32_SGXLEPUBKEYHASH0 + i, lepubkeyhash[i]);
}

const struct file_operations sgx_provision_fops = {
	.owner			= THIS_MODULE,
};

static struct miscdevice sgx_dev_provision = {
	.minor = MISC_DYNAMIC_MINOR,
	.name = "sgx_provision",
	.nodename = "sgx_provision",
	.fops = &sgx_provision_fops,
};

/**
 * sgx_set_attribute() - Update allowed attributes given file descriptor
 * @allowed_attributes:		Pointer to allowed enclave attributes
 * @attribute_fd:		File descriptor for specific attribute
 *
 * Append enclave attribute indicated by file descriptor to allowed
 * attributes. Currently only SGX_ATTR_PROVISIONKEY indicated by
 * /dev/sgx_provision is supported.
 *
 * Return:
 * -0:		SGX_ATTR_PROVISIONKEY is appended to allowed_attributes
 * -EINVAL:	Invalid, or not supported file descriptor
 */
int sgx_set_attribute(unsigned long *allowed_attributes,
		      unsigned int attribute_fd)
{
	struct file *file;

	file = fget(attribute_fd);
	if (!file)
		return -EINVAL;

	if (file->f_op != &sgx_provision_fops) {
		fput(file);
		return -EINVAL;
	}

	*allowed_attributes |= SGX_ATTR_PROVISIONKEY;

	fput(file);
	return 0;
}
EXPORT_SYMBOL_GPL(sgx_set_attribute);

static int __init sgx_init(void)
{
	int ret;
	int i;

	if (!cpu_feature_enabled(X86_FEATURE_SGX))
		return -ENODEV;

	if (!sgx_page_cache_init())
		return -ENOMEM;

	if (!sgx_page_reclaimer_init()) {
		ret = -ENOMEM;
		goto err_page_cache;
	}

	ret = misc_register(&sgx_dev_provision);
	if (ret)
		goto err_kthread;

	/*
	 * Always try to initialize the native *and* KVM drivers.
	 * The KVM driver is less picky than the native one and
	 * can function if the native one is not supported on the
	 * current system or fails to initialize.
	 *
	 * Error out only if both fail to initialize.
	 */
	ret = sgx_drv_init();

	if (sgx_vepc_init() && ret)
		goto err_provision;

	return 0;

err_provision:
	misc_deregister(&sgx_dev_provision);

err_kthread:
	kthread_stop(ksgxd_tsk);

err_page_cache:
	for (i = 0; i < sgx_nr_epc_sections; i++) {
		vfree(sgx_epc_sections[i].pages);
		memunmap(sgx_epc_sections[i].virt_addr);
	}

	return ret;
}

device_initcall(sgx_init);<|MERGE_RESOLUTION|>--- conflicted
+++ resolved
@@ -490,11 +490,7 @@
 
 	page = list_first_entry(&node->free_page_list, struct sgx_epc_page, list);
 	list_del_init(&page->list);
-<<<<<<< HEAD
-	sgx_nr_free_pages--;
 	page->flags = 0;
-=======
->>>>>>> ac5d272a
 
 	spin_unlock(&node->lock);
 	atomic_long_dec(&sgx_nr_free_pages);
@@ -648,17 +644,12 @@
 
 	spin_lock(&node->lock);
 
-<<<<<<< HEAD
 	page->owner = NULL;
 	if (page->poison)
 		list_add(&page->list, &node->sgx_poison_page_list);
 	else
 		list_add_tail(&page->list, &node->free_page_list);
-	sgx_nr_free_pages++;
 	page->flags = SGX_EPC_PAGE_IS_FREE;
-=======
-	list_add_tail(&page->list, &node->free_page_list);
->>>>>>> ac5d272a
 
 	spin_unlock(&node->lock);
 	atomic_long_inc(&sgx_nr_free_pages);
