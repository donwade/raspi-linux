--- conflicted
+++ resolved
@@ -32,26 +32,17 @@
 	 * @node: this node
 	 */
 	void (*track_write)(struct kvm_vcpu *vcpu, gpa_t gpa, const u8 *new,
-<<<<<<< HEAD
-			    int bytes);
-=======
 			    int bytes, struct kvm_page_track_notifier_node *node);
->>>>>>> 871b7ef2
 	/*
 	 * It is called when memory slot is being moved or removed
 	 * users can drop write-protection for the pages in that memory slot
 	 *
 	 * @kvm: the kvm where memory slot being moved or removed
 	 * @slot: the memory slot being moved or removed
-<<<<<<< HEAD
-	 */
-	void (*track_flush_slot)(struct kvm *kvm, struct kvm_memory_slot *slot);
-=======
 	 * @node: this node
 	 */
 	void (*track_flush_slot)(struct kvm *kvm, struct kvm_memory_slot *slot,
 			    struct kvm_page_track_notifier_node *node);
->>>>>>> 871b7ef2
 };
 
 void kvm_page_track_init(struct kvm *kvm);
