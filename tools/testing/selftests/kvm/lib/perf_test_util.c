// SPDX-License-Identifier: GPL-2.0
/*
 * Copyright (C) 2020, Google LLC.
 */
#include <inttypes.h>

#include "kvm_util.h"
#include "perf_test_util.h"
#include "processor.h"

struct perf_test_args perf_test_args;

/*
 * Guest virtual memory offset of the testing memory slot.
 * Must not conflict with identity mapped test code.
 */
static uint64_t guest_test_virt_mem = DEFAULT_GUEST_TEST_MEM;

struct vcpu_thread {
	/* The id of the vCPU. */
	int vcpu_id;

	/* The pthread backing the vCPU. */
	pthread_t thread;

	/* Set to true once the vCPU thread is up and running. */
	bool running;
};

/* The vCPU threads involved in this test. */
static struct vcpu_thread vcpu_threads[KVM_MAX_VCPUS];

/* The function run by each vCPU thread, as provided by the test. */
static void (*vcpu_thread_fn)(struct perf_test_vcpu_args *);

/* Set to true once all vCPU threads are up and running. */
static bool all_vcpu_threads_running;

/*
 * Continuously write to the first 8 bytes of each page in the
 * specified region.
 */
static void guest_code(uint32_t vcpu_id)
{
	struct perf_test_args *pta = &perf_test_args;
	struct perf_test_vcpu_args *vcpu_args = &pta->vcpu_args[vcpu_id];
	uint64_t gva;
	uint64_t pages;
	int i;

	/* Make sure vCPU args data structure is not corrupt. */
	GUEST_ASSERT(vcpu_args->vcpu_id == vcpu_id);

	gva = vcpu_args->gva;
	pages = vcpu_args->pages;

	while (true) {
		for (i = 0; i < pages; i++) {
			uint64_t addr = gva + (i * pta->guest_page_size);

			if (i % pta->wr_fract == 0)
				*(uint64_t *)addr = 0x0123456789ABCDEF;
			else
				READ_ONCE(*(uint64_t *)addr);
		}

		GUEST_SYNC(1);
	}
}

void perf_test_setup_vcpus(struct kvm_vm *vm, int vcpus,
			   uint64_t vcpu_memory_bytes,
			   bool partition_vcpu_memory_access)
{
	struct perf_test_args *pta = &perf_test_args;
	struct perf_test_vcpu_args *vcpu_args;
	int vcpu_id;

	for (vcpu_id = 0; vcpu_id < vcpus; vcpu_id++) {
		vcpu_args = &pta->vcpu_args[vcpu_id];

		vcpu_args->vcpu_id = vcpu_id;
		if (partition_vcpu_memory_access) {
			vcpu_args->gva = guest_test_virt_mem +
					 (vcpu_id * vcpu_memory_bytes);
			vcpu_args->pages = vcpu_memory_bytes /
					   pta->guest_page_size;
			vcpu_args->gpa = pta->gpa + (vcpu_id * vcpu_memory_bytes);
		} else {
			vcpu_args->gva = guest_test_virt_mem;
			vcpu_args->pages = (vcpus * vcpu_memory_bytes) /
					   pta->guest_page_size;
			vcpu_args->gpa = pta->gpa;
		}

		vcpu_args_set(vm, vcpu_id, 1, vcpu_id);

		pr_debug("Added VCPU %d with test mem gpa [%lx, %lx)\n",
			 vcpu_id, vcpu_args->gpa, vcpu_args->gpa +
			 (vcpu_args->pages * pta->guest_page_size));
	}
}

struct kvm_vm *perf_test_create_vm(enum vm_guest_mode mode, int vcpus,
				   uint64_t vcpu_memory_bytes, int slots,
<<<<<<< HEAD
				   enum vm_mem_backing_src_type backing_src)
=======
				   enum vm_mem_backing_src_type backing_src,
				   bool partition_vcpu_memory_access)
>>>>>>> df0cc57e
{
	struct perf_test_args *pta = &perf_test_args;
	struct kvm_vm *vm;
	uint64_t guest_num_pages;
<<<<<<< HEAD
=======
	uint64_t backing_src_pagesz = get_backing_src_pagesz(backing_src);
>>>>>>> df0cc57e
	int i;

	pr_info("Testing guest mode: %s\n", vm_guest_mode_string(mode));

	/* By default vCPUs will write to memory. */
	pta->wr_fract = 1;

	/*
	 * Snapshot the non-huge page size.  This is used by the guest code to
	 * access/dirty pages at the logging granularity.
	 */
	pta->guest_page_size = vm_guest_mode_params[mode].page_size;

	guest_num_pages = vm_adjust_num_guest_pages(mode,
				(vcpus * vcpu_memory_bytes) / pta->guest_page_size);

	TEST_ASSERT(vcpu_memory_bytes % getpagesize() == 0,
		    "Guest memory size is not host page size aligned.");
	TEST_ASSERT(vcpu_memory_bytes % pta->guest_page_size == 0,
		    "Guest memory size is not guest page size aligned.");
	TEST_ASSERT(guest_num_pages % slots == 0,
		    "Guest memory cannot be evenly divided into %d slots.",
		    slots);

	/*
	 * Pass guest_num_pages to populate the page tables for test memory.
	 * The memory is also added to memslot 0, but that's a benign side
	 * effect as KVM allows aliasing HVAs in meslots.
	 */
	vm = vm_create_with_vcpus(mode, vcpus, DEFAULT_GUEST_PHY_PAGES,
				  guest_num_pages, 0, guest_code, NULL);

	pta->vm = vm;

	/*
	 * If there should be more memory in the guest test region than there
	 * can be pages in the guest, it will definitely cause problems.
	 */
	TEST_ASSERT(guest_num_pages < vm_get_max_gfn(vm),
		    "Requested more guest memory than address space allows.\n"
		    "    guest pages: %" PRIx64 " max gfn: %" PRIx64
		    " vcpus: %d wss: %" PRIx64 "]\n",
		    guest_num_pages, vm_get_max_gfn(vm), vcpus,
		    vcpu_memory_bytes);

	pta->gpa = (vm_get_max_gfn(vm) - guest_num_pages) * pta->guest_page_size;
	pta->gpa = align_down(pta->gpa, backing_src_pagesz);
#ifdef __s390x__
	/* Align to 1M (segment size) */
	pta->gpa = align_down(pta->gpa, 1 << 20);
#endif
	pr_info("guest physical test memory offset: 0x%lx\n", pta->gpa);

	/* Add extra memory slots for testing */
	for (i = 0; i < slots; i++) {
		uint64_t region_pages = guest_num_pages / slots;
		vm_paddr_t region_start = pta->gpa + region_pages * pta->guest_page_size * i;

<<<<<<< HEAD
	/* Add extra memory slots for testing */
	for (i = 0; i < slots; i++) {
		uint64_t region_pages = guest_num_pages / slots;
		vm_paddr_t region_start = guest_test_phys_mem +
			region_pages * perf_test_args.guest_page_size * i;

=======
>>>>>>> df0cc57e
		vm_userspace_mem_region_add(vm, backing_src, region_start,
					    PERF_TEST_MEM_SLOT_INDEX + i,
					    region_pages, 0);
	}

	/* Do mapping for the demand paging memory slot */
<<<<<<< HEAD
	virt_map(vm, guest_test_virt_mem, guest_test_phys_mem, guest_num_pages);
=======
	virt_map(vm, guest_test_virt_mem, pta->gpa, guest_num_pages);

	perf_test_setup_vcpus(vm, vcpus, vcpu_memory_bytes, partition_vcpu_memory_access);
>>>>>>> df0cc57e

	ucall_init(vm, NULL);

	/* Export the shared variables to the guest. */
	sync_global_to_guest(vm, perf_test_args);

	return vm;
}

void perf_test_destroy_vm(struct kvm_vm *vm)
{
	ucall_uninit(vm);
	kvm_vm_free(vm);
}

void perf_test_set_wr_fract(struct kvm_vm *vm, int wr_fract)
{
	perf_test_args.wr_fract = wr_fract;
	sync_global_to_guest(vm, perf_test_args);
}

static void *vcpu_thread_main(void *data)
{
	struct vcpu_thread *vcpu = data;

	WRITE_ONCE(vcpu->running, true);

	/*
	 * Wait for all vCPU threads to be up and running before calling the test-
	 * provided vCPU thread function. This prevents thread creation (which
	 * requires taking the mmap_sem in write mode) from interfering with the
	 * guest faulting in its memory.
	 */
	while (!READ_ONCE(all_vcpu_threads_running))
		;

	vcpu_thread_fn(&perf_test_args.vcpu_args[vcpu->vcpu_id]);

	return NULL;
}

void perf_test_start_vcpu_threads(int vcpus, void (*vcpu_fn)(struct perf_test_vcpu_args *))
{
	int vcpu_id;

	vcpu_thread_fn = vcpu_fn;
	WRITE_ONCE(all_vcpu_threads_running, false);

	for (vcpu_id = 0; vcpu_id < vcpus; vcpu_id++) {
		struct vcpu_thread *vcpu = &vcpu_threads[vcpu_id];

		vcpu->vcpu_id = vcpu_id;
		WRITE_ONCE(vcpu->running, false);

<<<<<<< HEAD
		vcpu_args_set(vm, vcpu_id, 1, vcpu_id);

		pr_debug("Added VCPU %d with test mem gpa [%lx, %lx)\n",
			 vcpu_id, vcpu_gpa, vcpu_gpa +
			 (vcpu_args->pages * perf_test_args.guest_page_size));
=======
		pthread_create(&vcpu->thread, NULL, vcpu_thread_main, vcpu);
>>>>>>> df0cc57e
	}

	for (vcpu_id = 0; vcpu_id < vcpus; vcpu_id++) {
		while (!READ_ONCE(vcpu_threads[vcpu_id].running))
			;
	}

	WRITE_ONCE(all_vcpu_threads_running, true);
}

void perf_test_join_vcpu_threads(int vcpus)
{
	int vcpu_id;

	for (vcpu_id = 0; vcpu_id < vcpus; vcpu_id++)
		pthread_join(vcpu_threads[vcpu_id].thread, NULL);
}<|MERGE_RESOLUTION|>--- conflicted
+++ resolved
@@ -103,20 +103,13 @@
 
 struct kvm_vm *perf_test_create_vm(enum vm_guest_mode mode, int vcpus,
 				   uint64_t vcpu_memory_bytes, int slots,
-<<<<<<< HEAD
-				   enum vm_mem_backing_src_type backing_src)
-=======
 				   enum vm_mem_backing_src_type backing_src,
 				   bool partition_vcpu_memory_access)
->>>>>>> df0cc57e
 {
 	struct perf_test_args *pta = &perf_test_args;
 	struct kvm_vm *vm;
 	uint64_t guest_num_pages;
-<<<<<<< HEAD
-=======
 	uint64_t backing_src_pagesz = get_backing_src_pagesz(backing_src);
->>>>>>> df0cc57e
 	int i;
 
 	pr_info("Testing guest mode: %s\n", vm_guest_mode_string(mode));
@@ -175,28 +168,15 @@
 		uint64_t region_pages = guest_num_pages / slots;
 		vm_paddr_t region_start = pta->gpa + region_pages * pta->guest_page_size * i;
 
-<<<<<<< HEAD
-	/* Add extra memory slots for testing */
-	for (i = 0; i < slots; i++) {
-		uint64_t region_pages = guest_num_pages / slots;
-		vm_paddr_t region_start = guest_test_phys_mem +
-			region_pages * perf_test_args.guest_page_size * i;
-
-=======
->>>>>>> df0cc57e
 		vm_userspace_mem_region_add(vm, backing_src, region_start,
 					    PERF_TEST_MEM_SLOT_INDEX + i,
 					    region_pages, 0);
 	}
 
 	/* Do mapping for the demand paging memory slot */
-<<<<<<< HEAD
-	virt_map(vm, guest_test_virt_mem, guest_test_phys_mem, guest_num_pages);
-=======
 	virt_map(vm, guest_test_virt_mem, pta->gpa, guest_num_pages);
 
 	perf_test_setup_vcpus(vm, vcpus, vcpu_memory_bytes, partition_vcpu_memory_access);
->>>>>>> df0cc57e
 
 	ucall_init(vm, NULL);
 
@@ -251,15 +231,7 @@
 		vcpu->vcpu_id = vcpu_id;
 		WRITE_ONCE(vcpu->running, false);
 
-<<<<<<< HEAD
-		vcpu_args_set(vm, vcpu_id, 1, vcpu_id);
-
-		pr_debug("Added VCPU %d with test mem gpa [%lx, %lx)\n",
-			 vcpu_id, vcpu_gpa, vcpu_gpa +
-			 (vcpu_args->pages * perf_test_args.guest_page_size));
-=======
 		pthread_create(&vcpu->thread, NULL, vcpu_thread_main, vcpu);
->>>>>>> df0cc57e
 	}
 
 	for (vcpu_id = 0; vcpu_id < vcpus; vcpu_id++) {
